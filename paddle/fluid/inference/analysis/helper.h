--- conflicted
+++ resolved
@@ -124,27 +124,6 @@
   return *var->GetMutable<T>();
 }
 
-<<<<<<< HEAD
-static void ExecShellCommand(const std::string &cmd, std::string *message) {
-  char buffer[128];
-#if !defined(_WIN32)
-  std::shared_ptr<FILE> pipe(popen(cmd.c_str(), "r"), pclose);
-#else
-  std::shared_ptr<FILE> pipe(_popen(cmd.c_str(), "r"), _pclose);
-#endif  // _WIN32
-  if (!pipe) {
-    LOG(ERROR) << "error running command: " << cmd;
-    return;
-  }
-  while (!feof(pipe.get())) {
-    if (fgets(buffer, 128, pipe.get()) != nullptr) {
-      *message += buffer;
-    }
-  }
-}
-
-=======
->>>>>>> b03a44e0
 static framework::proto::ProgramDesc LoadProgramDesc(
     const std::string &model_path) {
   std::ifstream fin(model_path, std::ios::in | std::ios::binary);
