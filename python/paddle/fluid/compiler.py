--- conflicted
+++ resolved
@@ -17,14 +17,10 @@
 import six
 import sys
 from .. import compat as cpt
-<<<<<<< HEAD
+from . import framework
 from .framework import cuda_places, cpu_places
-=======
-from . import framework
->>>>>>> 60546b78
 
 from . import core
-from . import framework
 
 __all__ = ['CompiledProgram', 'ExecutionStrategy', 'BuildStrategy']
 
