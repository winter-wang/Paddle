--- conflicted
+++ resolved
@@ -1,11 +1,7 @@
-<<<<<<< HEAD
 # ddim lib
-cc_library(ddim SRCS ddim.cc DEPS eigen3)
-=======
 cc_library(enforce SRCS enforce.cc DEPS glog)
 cc_test(enforce_test SRCS enforce_test.cc DEPS enforce)
-cc_library(ddim SRCS ddim.cc)
->>>>>>> a4eaf2d3
+cc_library(ddim SRCS ddim.cc DEPS eigen3)
 cc_test(ddim_test SRCS ddim_test.cc DEPS ddim)
 nv_test(dim_test SRCS dim_test.cu DEPS ddim)
 cc_library(tensor SRCS tensor.cc DEPS ddim place enforce paddle_memory)
