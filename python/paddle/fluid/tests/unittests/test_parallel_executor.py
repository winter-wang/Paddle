--- conflicted
+++ resolved
@@ -203,8 +203,7 @@
                                   iter=50,
                                   batch_size=None,
                                   allow_op_delay=False,
-<<<<<<< HEAD
-                                  feed_dict={},
+                                  feed_dict=None,
                                   seed=None,
                                   use_parallel_executor=True):
         def run_executor(exe, feed, fetch_list, program=None):
@@ -218,20 +217,13 @@
                 raise ValueError('Unkown type exe')
             return res
 
-=======
-                                  feed_dict=None):
->>>>>>> fee5b24c
         main = fluid.Program()
         startup = fluid.Program()
         startup.random_seed = 1  # Fix random seed
         with fluid.program_guard(main, startup):
-<<<<<<< HEAD
             if seed is not None:
                 startup.random_seed = seed
-            loss = method(use_feed=len(feed_dict) > 0)
-=======
             loss = method(use_feed=feed_dict is not None)
->>>>>>> fee5b24c
             adam = fluid.optimizer.Adam()
             adam.minimize(loss)
             if memory_opt:
@@ -249,7 +241,6 @@
             if batch_size is not None:
                 batch_size *= fluid.core.get_cuda_device_count()
             begin = time.time()
-<<<<<<< HEAD
             first_loss, = run_executor(
                 exe=exe, feed=feed_dict, fetch_list=[loss.name])
             first_loss = numpy.array(first_loss)
@@ -259,15 +250,6 @@
 
             last_loss, = run_executor(
                 exe=exe, feed=feed_dict, fetch_list=[loss.name])
-=======
-            first_loss, = exe.run([loss.name], feed=feed_dict)
-            first_loss = numpy.array(first_loss)
-
-            for i in xrange(iter):
-                exe.run([], feed=feed_dict)
-
-            last_loss, = exe.run([loss.name], feed=feed_dict)
->>>>>>> fee5b24c
             end = time.time()
 
             if batch_size is not None:
