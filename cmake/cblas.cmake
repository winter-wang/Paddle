# Find the CBlas and lapack libraries
#
# It will search MKL, atlas, OpenBlas, reference-cblas in order.
#
# If any cblas implementation found, the following variable will be set.
#    CBLAS_PROVIDER  # one of MKL, ATLAS, OPENBLAS, REFERENCE
#    CBLAS_INC_DIR   # the include directory for cblas.
#    CBLAS_LIBS      # a list of libraries should be linked by paddle.
#                    # Each library should be full path to object file.
#
# User should set one of MKL_ROOT, ATLAS_ROOT, OPENBLAS_ROOT, REFERENCE_CBLAS_ROOT
# during cmake. If none of them set, it will try to find cblas implementation in
# system paths.
#

set(CBLAS_FOUND OFF)

## Find MKL First.
set(INTEL_ROOT "/opt/intel" CACHE PATH "Folder contains intel libs")
set(MKL_ROOT ${INTEL_ROOT}/mkl CACHE PATH "Folder contains MKL")

find_path(MKL_INC_DIR mkl.h PATHS
  ${MKL_ROOT}/include)
find_path(MKL_LAPACK_INC_DIR mkl_lapacke.h PATHS
  ${MKL_ROOT}/include)
find_library(MKL_CORE_LIB NAMES mkl_core PATHS
  ${MKL_ROOT}/lib
  ${MKL_ROOT}/lib/intel64)
find_library(MKL_SEQUENTIAL_LIB NAMES mkl_sequential PATHS
  ${MKL_ROOT}/lib
  ${MKL_ROOT}/lib/intel64)
find_library(MKL_INTEL_LP64 NAMES mkl_intel_lp64 PATHS
  ${MKL_ROOT}/lib
  ${MKL_ROOT}/lib/intel64)


if(MKL_INC_DIR AND MKL_CORE_LIB AND MKL_SEQUENTIAL_LIB AND MKL_INTEL_LP64)
  set(CBLAS_PROVIDER MKL)
  set(CBLAS_INC_DIR ${MKL_INC_DIR})
  set(CBLAS_LIBRARIES ${MKL_INTEL_LP64}
          ${MKL_SEQUENTIAL_LIB}
          ${MKL_CORE_LIB})
  add_definitions(-DPADDLE_USE_MKL)
  message(STATUS "Found MKL (include: ${CBLAS_INC_DIR}, library: ${CBLAS_LIBRARIES})")
  set(CBLAS_FOUND ON)
  if(${MKL_LAPACK_INC_DIR})
    message(STATUS "Found lapack in MKL (include: ${MKL_LAPACK_INC_DIR})")
  endif()
  return() # return file.
endif()

## Then find atlas.
set(ATLAS_ROOT $ENV{ATLAS_ROOT} CACHE PATH "Folder contains Atlas")
set(ATLAS_INCLUDE_SEARCH_PATHS
        ${ATLAS_ROOT}/include
        /usr/include
        /usr/include/atlas)
set(ATLAS_LIB_SEARCH_PATHS
        ${ATLAS_ROOT}/lib
        /usr/lib
        /usr/lib/blas/atlas
        /usr/lib/atlas
        /usr/lib/atlas-base   # special for ubuntu 14.04.
    )
find_path(ATLAS_INC_DIR NAMES cblas.h
  PATHS ${ATLAS_INCLUDE_SEARCH_PATHS})
find_path(ATLAS_CLAPACK_INC_DIR NAMES clapack.h
  PATHS ${ATLAS_INCLUDE_SEARCH_PATHS})
find_library(ATLAS_CBLAS_LIB NAMES cblas libcblas.so.3
  PATHS ${ATLAS_LIB_SEARCH_PATHS})
find_library(ATLAS_LIB NAMES lapack_atlas liblapack_atlas.so.3
  PATHS ${ATLAS_LIB_SEARCH_PATHS})

if(ATLAS_INC_DIR AND ATLAS_CBLAS_LIB AND ATLAS_LIB AND NOT CBLAS_FOUND)
  set(CBLAS_PROVIDER ATLAS)
  set(CBLAS_INC_DIR ${ATLAS_INC_DIR})
  set(CBLAS_LIBRARIES ${ATLAS_LIB} ${ATLAS_CBLAS_LIB})
  add_definitions(-DPADDLE_USE_ATLAS)
  message(STATUS "Found ATLAS (include: ${CBLAS_INC_DIR}, library: ${CBLAS_LIBRARIES})")
  set(CBLAS_FOUND ON)
  if(ATLAS_CLAPACK_INC_DIR)
<<<<<<< HEAD
=======
    add_definitions(-DPADDLE_USE_LAPACK)
    set(CBLAS_INC_DIR ${CBLAS_INC_DIR} ${ATLAS_CLAPACK_INC_DIR})
>>>>>>> 2cb4a9fb
    message(STATUS "Found lapack in ATLAS (include: ${ATLAS_CLAPACK_INC_DIR})")
  endif()
  return()
endif()

## Then find openblas.
set(OPENBLAS_ROOT $ENV{OPENBLAS_ROOT} CACHE PATH "Folder contains Openblas")
set(OPENBLAS_INCLUDE_SEARCH_PATHS
        ${OPENBLAS_ROOT}/include
        /usr/include
        /usr/include/openblas
        /usr/local/opt/openblas/include)
set(OPENBLAS_LIB_SEARCH_PATHS
        ${OPENBLAS_ROOT}/lib
        /usr/lib
        /usr/lib/blas/openblas
        /usr/lib/openblas
        /usr/local/opt/openblas/lib)

find_path(OPENBLAS_INC_DIR NAMES cblas.h
  PATHS ${OPENBLAS_INCLUDE_SEARCH_PATHS})
find_path(OPENBLAS_LAPACKE_INC_DIR NAMES lapacke.h
  PATHS ${OPENBLAS_INCLUDE_SEARCH_PATHS})
find_library(OPENBLAS_LIB NAMES openblas
  PATHS ${OPENBLAS_LIB_SEARCH_PATHS})

if(OPENBLAS_INC_DIR AND OPENBLAS_LIB)
  set(CBLAS_PROVIDER OPENBLAS)
  set(CBLAS_INC_DIR ${OPENBLAS_INC_DIR})
  set(CBLAS_LIBRARIES ${OPENBLAS_LIB})
  message(STATUS "Found OpenBLAS (include: ${CBLAS_INC_DIR}, library: ${CBLAS_LIBRARIES})")
  set(CBLAS_FOUND ON)
  if(OPENBLAS_LAPACKE_INC_DIR)
    message(STATUS "Found lapack in OpenBLAS (include: ${OPENBLAS_LAPACKE_INC_DIR})")
  endif()
  return()
endif()


## Then find the reference-cblas.  www.netlib.org/blas/


set(REFERENCE_CBLAS_ROOT $ENV{REFERENCE_CBLAS_ROOT} CACHE PATH
  "Folder contains reference-cblas")
set(REFERENCE_CBLAS_INCLUDE_SEARCH_PATHS
  ${REFERENCE_CBLAS_ROOT}/include
  /usr/include
  /usr/include/cblas
)

set(REFERENCE_CBLAS_LIB_SEARCH_PATHS
  ${REFERENCE_CBLAS_ROOT}/lib
  /usr/lib
  /usr/lib/blas/reference/
  /usr/lib/reference/
)

find_path(REFERENCE_CBLAS_INCLUDE_DIR NAMES cblas.h PATHS
        ${REFERENCE_CBLAS_INCLUDE_SEARCH_PATHS})
find_library(REFERENCE_CBLAS_LIBRARY NAMES cblas PATHS
        ${REFERENCE_CBLAS_LIB_SEARCH_PATHS})

if (REFERENCE_CBLAS_INCLUDE_DIR AND REFERENCE_CBLAS_LIBRARY)
  set(CBLAS_PROVIDER REFERENCE)
  set(CBLAS_INC_DIR ${REFERENCE_CBLAS_INCLUDE_DIR})
  set(CBLAS_LIBRARIES ${REFERENCE_CBLAS_LIBRARY})
  message(STATUS "Found reference-cblas (include: ${CBLAS_INC_DIR}, library: ${CBLAS_LIBS})")
  set(CBLAS_FOUND ON)
endif()<|MERGE_RESOLUTION|>--- conflicted
+++ resolved
@@ -79,11 +79,7 @@
   message(STATUS "Found ATLAS (include: ${CBLAS_INC_DIR}, library: ${CBLAS_LIBRARIES})")
   set(CBLAS_FOUND ON)
   if(ATLAS_CLAPACK_INC_DIR)
-<<<<<<< HEAD
-=======
-    add_definitions(-DPADDLE_USE_LAPACK)
     set(CBLAS_INC_DIR ${CBLAS_INC_DIR} ${ATLAS_CLAPACK_INC_DIR})
->>>>>>> 2cb4a9fb
     message(STATUS "Found lapack in ATLAS (include: ${ATLAS_CLAPACK_INC_DIR})")
   endif()
   return()
