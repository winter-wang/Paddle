--- conflicted
+++ resolved
@@ -116,11 +116,7 @@
             if use_parallel:
                 thread_num = fluid.core.get_cuda_device_count(
                 ) if use_gpu else 8
-<<<<<<< HEAD
-                places = fluid.layers.get_places(thread_num)
-=======
                 places = get_places(thread_num)
->>>>>>> 31c7f6b9
                 pd = fluid.layers.ParallelDo(places, use_nccl=use_nccl)
                 data = next(generator)
 
