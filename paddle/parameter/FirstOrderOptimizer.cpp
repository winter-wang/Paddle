--- conflicted
+++ resolved
@@ -115,7 +115,6 @@
 void AdagradParameterOptimizer::update(const VectorPtr vecs[],
                                        const ParameterConfig& config,
                                        size_t sparseId) const {
-<<<<<<< HEAD
   BaseMatrix& value = *vecs[PARAMETER_VALUE];
   BaseMatrix& grad = *vecs[PARAMETER_GRADIENT];
   BaseMatrix& mom = *vecs[PARAMETER_MOMENTUM];
@@ -128,23 +127,16 @@
   real momentum = config.momentum();
   real decayRate = applyDecay_ ? config.decay_rate() : 0;
 
-  adagradApply(value, grad, mom, accum_buffer, accum, lr,
-    epsilon, learningRate, momentum, decayRate);
-=======
-  vecs[PARAMETER_GRADIENT_SQURESUM1]->addSquare(*vecs[PARAMETER_GRADIENT],
-                                                1.0f);
-  vecs[PARAMETER_LEARNING_RATE]->add(*vecs[PARAMETER_GRADIENT_SQURESUM],
-                                     *vecs[PARAMETER_GRADIENT_SQURESUM1]);
-  vecs[PARAMETER_LEARNING_RATE]->add(optConfig_.ada_epsilon());
-  vecs[PARAMETER_LEARNING_RATE]->invSqrt(*vecs[PARAMETER_LEARNING_RATE]);
-
-  vecs[PARAMETER_VALUE]->sgdUpdate(*vecs[PARAMETER_GRADIENT],
-                                   *vecs[PARAMETER_MOMENTUM],
-                                   *vecs[PARAMETER_LEARNING_RATE],
-                                   learningRate_ * config.learning_rate(),
-                                   config.momentum(),
-                                   applyDecay_ ? config.decay_rate() : 0);
->>>>>>> f93af824
+  adagradApply(value,
+               grad,
+               mom,
+               accum_buffer,
+               accum,
+               lr,
+               epsilon,
+               learningRate,
+               momentum,
+               decayRate);
 }
 
 ParameterOptimizer::TraverseCallback
@@ -169,7 +161,6 @@
                                         const ParameterConfig& config,
                                         size_t sparseId) const {
   CHECK(sparseId == -1LU) << "Sparse update is not supported";
-<<<<<<< HEAD
   BaseMatrix& value = *vecs[PARAMETER_VALUE];
   BaseMatrix& grad = *vecs[PARAMETER_GRADIENT];
   BaseMatrix& mom = *vecs[PARAMETER_MOMENTUM];
@@ -181,34 +172,17 @@
   real momentum = config.momentum();
   real decayRate = applyDecay_ ? config.decay_rate() : 0;
 
-  adadeltaApply(value, grad, mom, accum, accum_update, lr,
-    rou_, epsilon_, learningRate, momentum, decayRate);
-=======
-  // E(g_t^2) = \rou * E(g_{t-1}^2) + (1-\rou) * g^2
-  vecs[PARAMETER_GRADIENT_SQURESUM]->decayAddSquare(
-      *vecs[PARAMETER_GRADIENT], rou_, 1.0f - rou_);
-
-  // learn_rate = sqrt( ( E(dx_{t-1}^2) + epsilon ) / ( E(g_t^2) + epsilon ) )
-  vecs[PARAMETER_LEARNING_RATE]->dotDiv(*vecs[PARAMETER_GRADIENT_SQURESUM1],
-                                        *vecs[PARAMETER_GRADIENT_SQURESUM],
-                                        epsilon_,
-                                        epsilon_);
-  vecs[PARAMETER_LEARNING_RATE]->sqrt();
-
-  // E(dx_t^2) = \rou * E(dx_{t-1}^2) + (1-\rou) * (-g*learn_rate)^2
-  vecs[PARAMETER_GRADIENT_SQURESUM1]->decayAddSquareMul(
-      *vecs[PARAMETER_GRADIENT],
-      *vecs[PARAMETER_LEARNING_RATE],
-      rou_,
-      1.0f - rou_);
-
-  vecs[PARAMETER_VALUE]->sgdUpdate(*vecs[PARAMETER_GRADIENT],
-                                   *vecs[PARAMETER_MOMENTUM],
-                                   *vecs[PARAMETER_LEARNING_RATE],
-                                   learningRate_ * config.learning_rate(),
-                                   config.momentum(),
-                                   applyDecay_ ? config.decay_rate() : 0);
->>>>>>> f93af824
+  adadeltaApply(value,
+                grad,
+                mom,
+                accum,
+                accum_update,
+                lr,
+                rou_,
+                epsilon_,
+                learningRate,
+                momentum,
+                decayRate);
 }
 
 void RMSPropParameterOptimizer::update(const VectorPtr vecs[],
@@ -230,44 +204,24 @@
     t0Vec_[sparseId] = timer_ + 1;
   }
 
-<<<<<<< HEAD
   real epsilon = optConfig_.ada_epsilon();
   real learningRate = learningRate_ * config.learning_rate();
   real momentum = config.momentum();
   real decayRate = applyDecay_ ? config.decay_rate() : 0;
 
-  rmspropApply(value, grad, mom, sum, sum1, lr,
-    accumulatedRou, rou_, epsilon, learningRate, momentum, decayRate,
-    firstTime);
-=======
-  // E(g_t^2) = \rou * E(g_{t-1}^2) + (1-\rou) * g^2
-  // For the first time update, make the sum be the current square
-  // so that the initial estimation of E(g_t^2) will not be too small.
-  vecs[PARAMETER_GRADIENT_SQURESUM]->decayAddSquare(
-      *vecs[PARAMETER_GRADIENT],
-      accumulatedRou,
-      firstTime ? 1.0f : 1.0f - rou_);
-
-  // E(g_t) = \rou * E(g_{t-1}) + (1-\rou) * g
-  vecs[PARAMETER_GRADIENT_SQURESUM1]->add(
-      *vecs[PARAMETER_GRADIENT], accumulatedRou, 1.0f - rou_);
-
-  // learn_rate = 1/sqrt( ( E(g_t^2) - (E(g_t))^2 + epsilon )
-  // Basiclly if the sign of the gradient changes more often,
-  // the learning rate will be decreased.
-  vecs[PARAMETER_LEARNING_RATE]->assign(*vecs[PARAMETER_GRADIENT_SQURESUM]);
-  vecs[PARAMETER_LEARNING_RATE]->addSquare(*vecs[PARAMETER_GRADIENT_SQURESUM1],
-                                           -1.0f);
-  vecs[PARAMETER_LEARNING_RATE]->add(optConfig_.ada_epsilon());
-  vecs[PARAMETER_LEARNING_RATE]->invSqrt(*vecs[PARAMETER_LEARNING_RATE]);
-
-  vecs[PARAMETER_VALUE]->sgdUpdate(*vecs[PARAMETER_GRADIENT],
-                                   *vecs[PARAMETER_MOMENTUM],
-                                   *vecs[PARAMETER_LEARNING_RATE],
-                                   learningRate_ * config.learning_rate(),
-                                   config.momentum(),
-                                   applyDecay_ ? config.decay_rate() : 0);
->>>>>>> f93af824
+  rmspropApply(value,
+               grad,
+               mom,
+               sum,
+               sum1,
+               lr,
+               accumulatedRou,
+               rou_,
+               epsilon,
+               learningRate,
+               momentum,
+               decayRate,
+               firstTime);
 }
 
 void DecayedAdagradParameterOptimizer::update(const VectorPtr vecs[],
@@ -288,38 +242,23 @@
     t0Vec_[sparseId] = timer_ + 1;
   }
 
-<<<<<<< HEAD
   real epsilon = optConfig_.ada_epsilon();
   real learningRate = learningRate_ * config.learning_rate();
   real momentum = config.momentum();
   real decayRate = applyDecay_ ? config.decay_rate() : 0;
 
-  decayedAdagradApply(value, grad, mom, sum, lr,
-    accumulatedRou, rou_, epsilon, learningRate, momentum, decayRate,
-    firstTime);
-=======
-  // E(g_t^2) = \rou * E(g_{t-1}^2) + (1-\rou) * g^2
-  // For the first time update, make the sum be the current square
-  // so that the initial estimation of E(g_t^2) will not be too small.
-  vecs[PARAMETER_GRADIENT_SQURESUM]->decayAddSquare(
-      *vecs[PARAMETER_GRADIENT],
-      accumulatedRou,
-      firstTime ? 1.0f : 1.0f - rou_);
-
-  // learn_rate = 1/sqrt( ( E(g_t^2) + epsilon )
-  // Basiclly if the bigger the magnitude gradient is,
-  // the smaller the learning rate will be.
-  vecs[PARAMETER_LEARNING_RATE]->assign(optConfig_.ada_epsilon());
-  vecs[PARAMETER_LEARNING_RATE]->add(*vecs[PARAMETER_GRADIENT_SQURESUM]);
-  vecs[PARAMETER_LEARNING_RATE]->invSqrt(*vecs[PARAMETER_LEARNING_RATE]);
-
-  vecs[PARAMETER_VALUE]->sgdUpdate(*vecs[PARAMETER_GRADIENT],
-                                   *vecs[PARAMETER_MOMENTUM],
-                                   *vecs[PARAMETER_LEARNING_RATE],
-                                   learningRate_ * config.learning_rate(),
-                                   config.momentum(),
-                                   applyDecay_ ? config.decay_rate() : 0);
->>>>>>> f93af824
+  decayedAdagradApply(value,
+                      grad,
+                      mom,
+                      sum,
+                      lr,
+                      accumulatedRou,
+                      rou_,
+                      epsilon,
+                      learningRate,
+                      momentum,
+                      decayRate,
+                      firstTime);
 }
 
 void AdamParameterOptimizer::update(const VectorPtr vecs[],
@@ -335,8 +274,16 @@
   BaseMatrix& mom = *vecs[PARAMETER_MOMENTUM];
   BaseMatrix& v = *vecs[PARAMETER_SECOND_MOMENTUM];
 
-  adamApply(value, grad, mom, v,
-    beta1_, beta2_, beta1_power, beta2_power, epsilon_, learningRate);
+  adamApply(value,
+            grad,
+            mom,
+            v,
+            beta1_,
+            beta2_,
+            beta1_power,
+            beta2_power,
+            epsilon_,
+            learningRate);
 }
 
 void AdamaxParameterOptimizer::update(const VectorPtr vecs[],
@@ -350,8 +297,7 @@
   BaseMatrix& mom = *vecs[PARAMETER_MOMENTUM];
   BaseMatrix& u = *vecs[PARAMETER_WEIGHTED_INFINITY_NORM];
 
-  adamaxApply(value, grad, mom, u,
-    beta1_, beta2_, step_, learningRate);
+  adamaxApply(value, grad, mom, u, beta1_, beta2_, step_, learningRate);
 }
 
 void OptimizerWithGradientClipping::update(const VectorPtr vecs[],
