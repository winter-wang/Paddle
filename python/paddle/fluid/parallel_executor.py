--- conflicted
+++ resolved
@@ -31,12 +31,9 @@
                  allow_op_delay=False,
                  share_vars_from=None,
                  use_default_grad_scale=True,
-<<<<<<< HEAD
+                 balance_parameter_opt_between_cards=False,
                  num_trainers=0,
                  trainer_id=0):
-=======
-                 balance_parameter_opt_between_cards=False):
->>>>>>> 9923be5d
         """
         ParallelExecutor can run program in parallel.
 
@@ -57,17 +54,14 @@
                 gradients of each device and scaled gradients would be
                 aggregated. Otherwise, a customized scale value should be fed
                 to the network.
-<<<<<<< HEAD
+            balance_parameter_opt_between_cards(bool, default True): Whether
+                updating different gradients on different cards. Currently, it
+                is not recommended.
             num_trainers(int, default 0): If greater than 0, NCCL will be
                 initialized with multpile rank of nodes, each node should have
                 same number of GPUs. Distributed training will be enabled then.
             trainer_id(int, default 0): Must use together with num_trainers.
                 trainer_id is the "rank" of current node starts from 0.
-=======
-            balance_parameter_opt_between_cards(bool, default True): Whether
-                updating different gradients on different cards. Currently, it
-                is not recommended.
->>>>>>> 9923be5d
 
         Returns:
             A ParallelExecutor object.
@@ -147,13 +141,9 @@
             local_scopes,
             allow_op_delay,
             use_default_grad_scale,
-<<<<<<< HEAD
+            balance_parameter_opt_between_cards,
             num_trainers,
             trainer_id)
-=======
-            balance_parameter_opt_between_cards)
-
->>>>>>> 9923be5d
         self.scope = scope
 
     def run(self, fetch_list, feed=None, feed_dict=None):
