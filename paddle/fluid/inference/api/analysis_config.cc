--- conflicted
+++ resolved
@@ -141,30 +141,21 @@
   Update();
 }
 
-<<<<<<< HEAD
 void contrib::AnalysisConfig::EnableTensorRtEngine(
     int workspace_size, int max_batch_size, int min_subgraph_size,
     contrib::AnalysisConfig::Precision precision_mode) {
-=======
-void contrib::AnalysisConfig::EnableTensorRtEngine(int workspace_size,
-                                                   int max_batch_size,
-                                                   int min_subgraph_size) {
 #ifdef PADDLE_WITH_CUDA
   if (!use_gpu()) {
     LOG(ERROR) << "To use TensorRT engine, please call EnableGpu() first";
     return;
   }
 
->>>>>>> af07118d
   use_tensorrt_ = true;
   tensorrt_workspace_size_ = workspace_size;
   tensorrt_max_batchsize_ = max_batch_size;
   tensorrt_min_subgraph_size_ = min_subgraph_size;
-<<<<<<< HEAD
   tensorrt_precision_mode_ = precision_mode;
-=======
-
->>>>>>> af07118d
+
   Update();
 #else
   LOG(ERROR)
@@ -202,18 +193,10 @@
   }
 
   if (use_tensorrt_) {
-<<<<<<< HEAD
-    if (!use_gpu_) {
-      LOG(ERROR)
-          << "TensorRT engine is not available when EnableGpu() not actived.";
-    } else {
-      // Append after the infer_clean pass.
-=======
     const auto &passes = pass_builder_->AllPasses();
     if (std::find(passes.begin(), passes.end(), "tensorrt_subgraph_pass") ==
         std::end(passes)) {
       // Append after the Affine_channel_conv_fuse pass.
->>>>>>> af07118d
       pass_builder()->InsertPass(3, "tensorrt_subgraph_pass");
     }
   }
@@ -255,12 +238,9 @@
   ss << tensorrt_workspace_size_;
   ss << tensorrt_max_batchsize_;
   ss << tensorrt_min_subgraph_size_;
-<<<<<<< HEAD
-=======
 
   ss << enable_memory_optim_;
   ss << memory_optim_force_update_;
->>>>>>> af07118d
 
   ss << use_mkldnn_;
   for (auto &item : mkldnn_enabled_op_types_) ss << item;
