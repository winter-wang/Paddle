import paddle.v2.framework.core as core
import collections
import numpy as np

__all__ = ['Block', 'Variable', 'Program', 'Operator']


class Variable(object):
    def __init__(self, block, name=None, shape=None, dtype=None,
                 lod_level=None):
        self.block = block

        if name is None:
            name = Variable._unique_var_name_()
<<<<<<< HEAD
        try:
            self.proto = self.block.proto.var(name)
            is_new_var = False
        except core.EnforceNotMet:
            self.proto = self.block.proto.new_var(name)
            is_new_var = True

        if shape is not None:
            if is_new_var:
                self.proto.set_shape(shape)
            else:
                old_shape = self.shape
                shape = tuple(shape)
                if shape != old_shape:
                    raise ValueError(
                        "Variable {0} has been created before. the previous "
                        "shape is {1}; the new shape is {2}. They are not "
                        "matched.".format(self.name, old_shape, shape))
        if dtype is not None:
            if not isinstance(dtype, core.DataType):
                dtype = Variable._convert_np_dtype_to_dtype_(dtype)
            if is_new_var:
                self.proto.set_data_type(dtype)
            else:
                old_dtype = self.data_type()
                if dtype != old_shape:
                    raise ValueError("Variable {0} has been created before. "
                                     "The previous data type is {1}; the new "
                                     "data type is {2}. They are not "
                                     "matched.".format(self.name, old_dtype,
                                                       dtype))

        if lod_level is not None:
            if is_new_var:
                self.proto.set_lod_level(lod_level)
            else:
                if lod_level != self.lod_level:
                    raise ValueError("Variable {0} has been created before. "
                                     "The previous lod_level is {1}; the new "
                                     "lod_level is {2}. They are not "
                                     "matched".format(self.name, self.lod_level,
                                                      lod_level))
=======
        self.desc = self.block.desc.new_var(name)

        if shape is not None:
            self.desc.set_shape(shape)

        if dtype is not None:
            # TODO(yuyang18): Convert dtype from numpy.dtype
            self.desc.set_data_type(dtype)

        if lod_level is not None:
            # TODO(yuyang18): set_lod_level is not defined.
            self.desc.set_lod_level(lod_level)
>>>>>>> fb2ad4c9

        self.block.vars[name] = self
        self.op = None

    @property
    def name(self):
        return self.proto.name()

    @property
    def shape(self):
        # convert to tuple, make it as same as numpy API.
        return tuple(self.proto.shape())

    @property
    def data_type(self):
        return self.proto.data_type()

    @property
    def lod_level(self):
        return self.proto.lod_level()

    @staticmethod
    def _unique_var_name_():
        uid = core.unique_integer()  # unique during whole process.
        return "_generated_var_%d" % uid

    @staticmethod
    def _convert_np_dtype_to_dtype_(np_dtype):
        dtype = np.dtype(np_dtype)
        if dtype == np.float32:
            return core.DataType.FP32
        elif dtype == np.float64:
            return core.DataType.FP64
        elif dtype == np.float16:
            return core.DataType.FP16
        elif dtype == np.int32:
            return core.DataType.INT32
        elif dtype == np.int16:
            return core.DataType.INT16
        elif dtype == np.int64:
            return core.DataType.INT64
        elif dtype == np.bool:
            return core.DataType.BOOL
        else:
            raise ValueError("Not supported numpy dtype " + str(dtype))


class Operator(object):
    def __init__(self,
                 block,
                 desc,
                 type=None,
                 inputs=None,
                 outputs=None,
                 attrs=None):
        self.block = block
        self.desc = desc
        if type is not None:
            # TODO.
            pass
        if inputs is not None:
            # TODO
            pass
        if outputs is not None:
            # TODO
            pass
        if attrs is not None:
            # TODO
            pass

            # TODO: Getters


class Block(object):
    def __init__(self, program, idx):
        self.desc = program.desc.block(idx)
        self.vars = dict()  # var_name --> var
        self.ops = collections.deque()  # operator list
        self.program = program

    @property
    def parent_idx(self):
        return self.desc.parent

    @property
    def idx(self):
        return self.desc.id

    def create_var(self, *args, **kwargs):
        return Variable(self, *args, **kwargs)

    def append_op(self, *args, **kwargs):
        op_desc = self.desc.append_op()
        op = Operator(self, op_desc, *args, **kwargs)
        self.ops.append(op)
        return op

    def prepend_op(self, *args, **kwargs):
        op_desc = self.desc.prepend_op()
        op = Operator(self, op_desc, *args, **kwargs)
        self.ops.appendleft(op)
        return op


class Program(object):
    @classmethod
    def instance(cls):
        # From https://stackoverflow.com/questions/8212053
        # Making Program as a Singleton class.
        if not hasattr(cls, '_instance'):
            cls._instance = cls()
        return cls._instance

    def __init__(self):
        assert not hasattr(self.__class__,
                           '_instance'), 'Do not call constructor directly!'
        self.desc = core.ProgramDesc.instance()
        self.blocks = [Block(self, 0)]
        self.current_block_idx = 0

    def global_block(self):
        return self.blocks[0]

    def current_block(self):
        return self.blocks[self.current_block_idx]

    def create_block(self):
        new_block_idx = len(self.blocks)
        self.desc.append_block(self.current_block().desc)
        self.current_block_idx = new_block_idx
        self.blocks.append(Block(self, self.current_block_idx))
        return self.current_block()

    def rollback(self):
        self.current_block_idx = self.current_block().parent_idx


# program is a global instance.
g_program = Program.instance()<|MERGE_RESOLUTION|>--- conflicted
+++ resolved
@@ -12,17 +12,16 @@
 
         if name is None:
             name = Variable._unique_var_name_()
-<<<<<<< HEAD
         try:
-            self.proto = self.block.proto.var(name)
+            self.desc = self.block.desc.var(name)
             is_new_var = False
         except core.EnforceNotMet:
-            self.proto = self.block.proto.new_var(name)
+            self.desc = self.block.desc.new_var(name)
             is_new_var = True
 
         if shape is not None:
             if is_new_var:
-                self.proto.set_shape(shape)
+                self.desc.set_shape(shape)
             else:
                 old_shape = self.shape
                 shape = tuple(shape)
@@ -35,7 +34,7 @@
             if not isinstance(dtype, core.DataType):
                 dtype = Variable._convert_np_dtype_to_dtype_(dtype)
             if is_new_var:
-                self.proto.set_data_type(dtype)
+                self.desc.set_data_type(dtype)
             else:
                 old_dtype = self.data_type()
                 if dtype != old_shape:
@@ -47,7 +46,7 @@
 
         if lod_level is not None:
             if is_new_var:
-                self.proto.set_lod_level(lod_level)
+                self.desc.set_lod_level(lod_level)
             else:
                 if lod_level != self.lod_level:
                     raise ValueError("Variable {0} has been created before. "
@@ -55,40 +54,25 @@
                                      "lod_level is {2}. They are not "
                                      "matched".format(self.name, self.lod_level,
                                                       lod_level))
-=======
-        self.desc = self.block.desc.new_var(name)
-
-        if shape is not None:
-            self.desc.set_shape(shape)
-
-        if dtype is not None:
-            # TODO(yuyang18): Convert dtype from numpy.dtype
-            self.desc.set_data_type(dtype)
-
-        if lod_level is not None:
-            # TODO(yuyang18): set_lod_level is not defined.
-            self.desc.set_lod_level(lod_level)
->>>>>>> fb2ad4c9
-
         self.block.vars[name] = self
         self.op = None
 
     @property
     def name(self):
-        return self.proto.name()
+        return self.desc.name()
 
     @property
     def shape(self):
         # convert to tuple, make it as same as numpy API.
-        return tuple(self.proto.shape())
+        return tuple(self.desc.shape())
 
     @property
     def data_type(self):
-        return self.proto.data_type()
+        return self.desc.data_type()
 
     @property
     def lod_level(self):
-        return self.proto.lod_level()
+        return self.desc.lod_level()
 
     @staticmethod
     def _unique_var_name_():
