add_subdirectory(details)
# ddim lib
proto_library(framework_proto SRCS framework.proto)

cc_library(ddim SRCS ddim.cc DEPS eigen3 boost)
cc_test(ddim_test SRCS ddim_test.cc DEPS ddim)
nv_test(dim_test SRCS dim_test.cu DEPS ddim)
cc_library(data_type SRCS data_type.cc DEPS framework_proto ddim device_context)
if(WITH_GPU)
  nv_library(tensor SRCS tensor.cc tensor_util.cu DEPS place memory data_type)
else()
  cc_library(tensor SRCS tensor.cc tensor_util.cc DEPS place memory data_type)
endif()

cc_test(tensor_test SRCS tensor_test.cc DEPS tensor)
if(WITH_GPU)
  nv_test(tensor_util_test SRCS tensor_util_test.cc tensor_util_test.cu DEPS tensor)
else()
  cc_test(tensor_util_test SRCS tensor_util_test.cc DEPS tensor)
endif()

cc_test(eigen_test SRCS eigen_test.cc DEPS tensor)

nv_test(mixed_vector_test SRCS mixed_vector_test.cu DEPS place memory device_context tensor)
cc_library(lod_tensor SRCS lod_tensor.cc DEPS ddim place tensor framework_proto recordio)
cc_test(lod_tensor_test SRCS lod_tensor_test.cc DEPS lod_tensor memory)
nv_test(lod_tensor_gpu_test SRCS lod_tensor_test.cu DEPS lod_tensor)

cc_library(reader SRCS reader.cc DEPS lod_tensor ddim)

cc_test(variable_test SRCS variable_test.cc)

cc_library(threadpool SRCS threadpool.cc DEPS enforce)
cc_test(threadpool_test SRCS threadpool_test.cc DEPS threadpool)

cc_library(scope SRCS scope.cc DEPS glog threadpool)
cc_test(scope_test SRCS scope_test.cc DEPS scope)

cc_library(data_device_transform SRCS data_device_transform.cc DEPS tensor)
nv_test(data_device_transform_test SRCS data_device_transform_test.cu
        DEPS operator op_registry device_context math_function)

if(WITH_GPU)
  nv_library(data_type_transform SRCS data_type_transform.cu DEPS tensor)
  nv_test(data_type_transform_test SRCS data_type_transform_test.cc data_type_transform_test.cu DEPS data_type_transform)
else()
  cc_library(data_type_transform SRCS data_type_transform.cc DEPS tensor)
  cc_test(data_type_transform_test SRCS data_type_transform_test.cc DEPS data_type_transform)
endif()

cc_library(data_layout_transform SRCS data_layout_transform.cc DEPS tensor math_function)
cc_test(data_layout_transform_test SRCS data_layout_transform_test.cc DEPS data_layout_transform)

cc_library(data_transform SRCS data_transform.cc DEPS math_function tensor
        framework_proto selected_rows data_device_transform data_type_transform data_layout_transform)

cc_library(attribute SRCS attribute.cc DEPS framework_proto boost)
cc_test(program_desc_test SRCS program_desc_test.cc DEPS proto_desc
device_context)
cc_library(op_proto_maker SRCS op_proto_maker.cc DEPS framework_proto attribute glog)
cc_test(op_proto_maker_test SRCS op_proto_maker_test.cc DEPS op_proto_maker)
cc_library(op_info SRCS op_info.cc DEPS attribute framework_proto)
cc_library(shape_inference SRCS shape_inference.cc DEPS ddim attribute device_context)
cc_library(operator SRCS operator.cc DEPS op_info device_context tensor scope glog
    shape_inference data_transform lod_tensor profiler)
cc_test(operator_test SRCS operator_test.cc DEPS operator op_registry device_context)
cc_library(proto_desc SRCS var_desc.cc op_desc.cc block_desc.cc program_desc.cc DEPS shape_inference op_info operator glog)

cc_library(op_registry SRCS op_registry.cc DEPS op_proto_maker op_info operator glog proto_desc)
nv_test(op_registry_test SRCS op_registry_test.cc DEPS op_registry)

py_proto_compile(framework_py_proto SRCS framework.proto)
# Generate an empty __init__.py to make framework_py_proto as a valid python module.
add_custom_target(framework_py_proto_init ALL COMMAND ${CMAKE_COMMAND} -E touch __init__.py)
add_dependencies(framework_py_proto framework_py_proto_init)
add_custom_command(TARGET framework_py_proto POST_BUILD
    COMMAND ${CMAKE_COMMAND} -E make_directory ${PADDLE_BINARY_DIR}/python/paddle/fluid/proto
    COMMAND cp *.py ${PADDLE_BINARY_DIR}/python/paddle/fluid/proto/
    COMMENT "Copy generated python proto into directory paddle/fluid/proto."
    WORKING_DIRECTORY ${CMAKE_CURRENT_BINARY_DIR})

cc_library(lod_rank_table SRCS lod_rank_table.cc DEPS lod_tensor)

cc_library(feed_fetch_method SRCS feed_fetch_method.cc DEPS lod_tensor scope glog)

if(WITH_DISTRIBUTE)
  cc_library(executor SRCS executor.cc DEPS op_registry device_context scope framework_proto glog lod_rank_table feed_fetch_method sendrecvop_grpc cares grpc++_unsecure grpc_unsecure gpr)
  set(DISTRIBUTE_COMPILE_FLAGS "-Wno-non-virtual-dtor -Wno-error=non-virtual-dtor -Wno-error=delete-non-virtual-dtor")
  set_source_files_properties(executor.cc PROPERTIES COMPILE_FLAGS ${DISTRIBUTE_COMPILE_FLAGS})
else()
  cc_library(executor SRCS executor.cc DEPS op_registry device_context scope framework_proto glog lod_rank_table feed_fetch_method)
endif()


cc_library(parallel_executor SRCS parallel_executor.cc DEPS ssa_graph_builder_factory threaded_ssa_graph_executor scope_buffered_ssa_graph_executor)

cc_library(prune SRCS prune.cc DEPS framework_proto)
cc_test(prune_test SRCS prune_test.cc DEPS op_info prune recurrent_op device_context)
cc_test(var_type_inference_test SRCS var_type_inference_test.cc DEPS op_registry
        proto_desc)
cc_library(selected_rows SRCS selected_rows.cc DEPS tensor)
cc_test(selected_rows_test SRCS selected_rows_test.cc DEPS selected_rows)

<<<<<<< HEAD
cc_library(init SRCS init.cc DEPS gflags device_context place stringpiece
  operator cpu_helper)
cc_test(init_test SRCS init_test.cc DEPS init)

=======
>>>>>>> 4ed0b624
cc_test(op_kernel_type_test SRCS op_kernel_type_test.cc DEPS place device_context framework_proto)
cc_test(cow_ptr_tests SRCS details/cow_ptr_test.cc)
      
# cc_test(channel_test SRCS channel_test.cc)
cc_test(tuple_test SRCS tuple_test.cc )

# disable test temporarily.
# TODO https://github.com/PaddlePaddle/Paddle/issues/11971
# cc_test(concurrency_test SRCS concurrency_test.cc DEPS go_op channel_close_op channel_create_op
#         channel_send_op channel_recv_op sum_op select_op elementwise_add_op compare_op
#         conditional_block_op while_op assign_op print_op executor proto_desc)<|MERGE_RESOLUTION|>--- conflicted
+++ resolved
@@ -100,14 +100,8 @@
         proto_desc)
 cc_library(selected_rows SRCS selected_rows.cc DEPS tensor)
 cc_test(selected_rows_test SRCS selected_rows_test.cc DEPS selected_rows)
-
-<<<<<<< HEAD
-cc_library(init SRCS init.cc DEPS gflags device_context place stringpiece
-  operator cpu_helper)
+cc_library(init SRCS init.cc DEPS gflags device_context place stringpiece operator cpu_helper)
 cc_test(init_test SRCS init_test.cc DEPS init)
-
-=======
->>>>>>> 4ed0b624
 cc_test(op_kernel_type_test SRCS op_kernel_type_test.cc DEPS place device_context framework_proto)
 cc_test(cow_ptr_tests SRCS details/cow_ptr_test.cc)
       
