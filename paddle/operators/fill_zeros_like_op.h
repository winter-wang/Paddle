--- conflicted
+++ resolved
@@ -13,12 +13,8 @@
 limitations under the License. */
 
 #pragma once
-<<<<<<< HEAD
 #include "paddle/framework/eigen.h"
 #include "paddle/framework/op_registry.h"
-=======
-#include "paddle/operators/type_alias.h"
->>>>>>> 8c2a0a76
 
 namespace paddle {
 namespace operators {
