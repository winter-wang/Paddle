/* Copyright (c) 2016 PaddlePaddle Authors. All Rights Reserve.

Licensed under the Apache License, Version 2.0 (the "License");
you may not use this file except in compliance with the License.
You may obtain a copy of the License at

    http://www.apache.org/licenses/LICENSE-2.0

Unless required by applicable law or agreed to in writing, software
distributed under the License is distributed on an "AS IS" BASIS,
WITHOUT WARRANTIES OR CONDITIONS OF ANY KIND, either express or implied.
See the License for the specific language governing permissions and
limitations under the License. */

#include <gtest/gtest.h>
#include <string>
#include <vector>
#include "ModelConfig.pb.h"
#include "paddle/gserver/layers/DataLayer.h"
#include "paddle/math/MathUtils.h"
#include "paddle/trainer/Trainer.h"

#include "LayerGradUtil.h"
#include "paddle/testing/TestUtil.h"

using namespace paddle;  // NOLINT
using namespace std;     // NOLINT

DECLARE_bool(use_gpu);
DECLARE_int32(gpu_id);
DECLARE_double(checkgrad_eps);
DECLARE_bool(thread_local_rand_use_global_seed);
DECLARE_bool(prev_batch_state);

TEST(Operator, dot_mul) {
  TestConfig config;
  config.layerConfig.set_size(10);

  config.inputDefs.push_back({INPUT_DATA, "layer_0", 10, 0});
  config.inputDefs.push_back({INPUT_DATA, "layer_1", 10, 0});
  config.layerConfig.add_inputs();
  config.layerConfig.add_inputs();

  OperatorConfig& operatorConf = *config.layerConfig.add_operator_confs();
  operatorConf.set_type("dot_mul");
  operatorConf.set_dotmul_scale(-1);

  testOperatorGrad(config, operatorConf, 100, false, false);
}

TEST(Projection, context) {
  for (auto contextStart : {-5, -3, -1, 0, 3}) {
    for (auto contextLength : {1, 2, 5, 7}) {
      for (auto batchSize : {1, 2, 5, 20, 50}) {
        for (auto trainablePadding : {false, true}) {
          LOG(INFO) << " contextStart=" << contextStart
                    << " contextLength=" << contextLength
                    << " batchSize=" << batchSize
                    << " trainablePadding=" << trainablePadding;
          ProjectionConfig conf;
          conf.set_type("context");
          conf.set_input_size(10);
          conf.set_context_start(contextStart);
          conf.set_context_length(contextLength);
          conf.set_trainable_padding(trainablePadding);
          conf.set_output_size(conf.context_length() * conf.input_size());
          int pad =
              std::max(0, -conf.context_start()) +
              std::max(0, conf.context_start() + conf.context_length() - 1);
          for (auto useGpu : {false, true}) {
            testProjectionGrad(
                conf,
                INPUT_SEQUENCE_DATA,
                trainablePadding ? conf.input_size() * pad : 0,
                batchSize,
                useGpu,
                contextStart + contextLength <= 1);  // = testState
          }
        }
      }
    }
  }
}

TEST(Projection, trans_fc) {
  ProjectionConfig conf;
  conf.set_type("trans_fc");
  conf.set_input_size(50);
  conf.set_output_size(20);
  for (auto useGpu : {false, true}) {
    testProjectionGrad(conf,
                       INPUT_DATA,
                       /* parameterSize */ 1000,
                       /* batchSize */ 100,
                       useGpu);
  }
}

TEST(Projection, fc) {
  ProjectionConfig conf;
  conf.set_type("fc");
  conf.set_input_size(10);
  conf.set_output_size(20);
  for (auto useGpu : {false, true}) {
    testProjectionGrad(conf,
                       INPUT_DATA,
                       /* parameterSize */ 200,
                       /* batchSize */ 100,
                       useGpu);
  }
}

TEST(Projection, dot_mul) {
  ProjectionConfig conf;
  conf.set_type("dot_mul");
  conf.set_input_size(20);
  conf.set_output_size(20);
  for (auto useGpu : {false, true}) {
    testProjectionGrad(conf,
                       INPUT_DATA,
                       /* parameterSize */ 20,
                       /* batchSize */ 100,
                       useGpu);
  }
}

TEST(Projection, table) {
  ProjectionConfig conf;
  conf.set_type("table");
  conf.set_input_size(10);
  conf.set_output_size(20);
  for (auto useGpu : {false, true}) {
    testProjectionGrad(conf,
                       INPUT_LABEL,
                       /* parameterSize */ 200,
                       /* batchSize */ 100,
                       useGpu);
  }
}

TEST(Projection, identity) {
  ProjectionConfig conf;
  conf.set_type("identity");
  conf.set_input_size(10);
  conf.set_output_size(10);
  for (auto useGpu : {false, true}) {
    testProjectionGrad(conf,
                       INPUT_DATA,
                       /* parameterSize */ 0,
                       /* batchSize */ 100,
                       useGpu);
  }
}

TEST(Projection, slice) {
  ProjectionConfig conf;
  conf.set_type("slice");
  conf.set_input_size(100);
  SliceConfig& slice1 = *conf.add_slices();
  slice1.set_start(10);
  slice1.set_end(20);
  SliceConfig& slice2 = *conf.add_slices();
  slice2.set_start(50);
  slice2.set_end(70);
  conf.set_output_size(30);
  for (auto useGpu : {false, true}) {
    testProjectionGrad(conf,
                       INPUT_DATA,
                       /* parameterSize */ 0,
                       /* batchSize */ 10,
                       useGpu);
  }
}

TEST(Projection, scaling) {
  ProjectionConfig conf;
  conf.set_type("scaling");
  conf.set_input_size(10);
  conf.set_output_size(10);
  for (auto useGpu : {false}) {
    testProjectionGrad(conf,
                       INPUT_DATA,
                       /* parameterSize */ 1,
                       /* batchSize */ 100,
                       useGpu);
  }
}

void testProjectionConv(size_t groups, bool isDeconv) {
  const int NUM_FILTERS = 18;
  const int FILTER_SIZE = 2;
  const int FILTER_SIZE_Y = 4;
  const int CHANNELS = 3;
  const int IMAGE_SIZE = 16;

  ProjectionConfig conf;
  if (isDeconv) {
    conf.set_type("convt");
  } else {
    conf.set_type("conv");
  }
  conf.set_num_filters(NUM_FILTERS);

  ConvConfig* conv = conf.mutable_conv_conf();
  conv->set_filter_size(FILTER_SIZE);
  conv->set_filter_size_y(FILTER_SIZE_Y);
  conv->set_channels(CHANNELS);
  conv->set_padding(0);
  conv->set_padding_y(1);
  conv->set_stride(2);
  conv->set_stride_y(2);
  conv->set_groups(groups);
  if (isDeconv) {
    conv->set_filter_channels(NUM_FILTERS / conv->groups());
  } else {
    conv->set_filter_channels(conv->channels() / conv->groups());
  }
  conv->set_img_size(IMAGE_SIZE);
  int output_x = outputSize(conv->img_size(),
                            conv->filter_size(),
                            conv->padding(),
                            conv->stride(),
                            /* caffeMode */ true);
  int output_y = outputSize(conv->img_size(),
                            conv->filter_size_y(),
                            conv->padding_y(),
                            conv->stride_y(),
                            /* caffeMode */ true);
  conv->set_output_x(output_x);
  conv->set_output_y(output_y);
  if (isDeconv) {
    conf.set_input_size(output_x * output_y * CHANNELS);
    conf.set_output_size(IMAGE_SIZE * IMAGE_SIZE * NUM_FILTERS);
  } else {
    conf.set_input_size(IMAGE_SIZE * IMAGE_SIZE * CHANNELS);
    conf.set_output_size(output_x * output_y * NUM_FILTERS);
  }

  testProjectionGrad(conf,
                     INPUT_DATA,
                     /* parameterSize */ NUM_FILTERS * CHANNELS * FILTER_SIZE *
                         FILTER_SIZE_Y / groups,
                     /* batchSize */ 100,
                     true,
                     false,
                     NUM_FILTERS,
                     true);
}

#ifndef PADDLE_ONLY_CPU
TEST(Projection, conv) {
  /// test ConvProjection
  testProjectionConv(1, false);
  testProjectionConv(3, false);
  /// test ConvTransProjection
  testProjectionConv(1, true);
  testProjectionConv(3, true);
}
#endif

TEST(Layer, BilinearInterpLayer) {
  TestConfig config;
  config.layerConfig.set_type("bilinear_interp");
  config.biasSize = 0;
  config.inputDefs.push_back({INPUT_DATA, "layer_0", 4096, 0});

  LayerInputConfig* input = config.layerConfig.add_inputs();
  BilinearInterpConfig* bilinear = input->mutable_bilinear_interp_conf();
  ImageConfig* image = bilinear->mutable_image_conf();
  image->set_img_size(32);
  image->set_img_size_y(32);
  image->set_channels(4);

  for (auto useGpu : {false, true}) {
    for (auto outSize : {32, 64}) {
      bilinear->set_out_size_x(outSize);
      bilinear->set_out_size_y(outSize);
      testLayerGrad(config, "bilinear_interp", 10, false, useGpu);
    }
  }
}

TEST(Layer, concat) {
  TestConfig config;
  config.biasSize = 0;
  config.layerConfig.set_type("concat");
  config.layerConfig.set_size(15);
  config.layerConfig.set_active_type("sigmoid");

  config.inputDefs.push_back({INPUT_DATA, "layer_0", 5, 0});
  config.layerConfig.add_inputs();
  config.inputDefs.push_back({INPUT_DATA, "layer_1", 10, 0});
  config.layerConfig.add_inputs();

  for (auto useGpu : {false, true}) {
    testLayerGrad(config, "concat", 100, false, useGpu);
  }
}

TEST(Layer, AddtoLayer) {
  TestConfig config;
  config.biasSize = 0;
  config.layerConfig.set_type("addto");
  config.layerConfig.set_size(10);
  config.layerConfig.set_active_type("sigmoid");

  config.inputDefs.push_back({INPUT_DATA, "layer_0", 10, 0});
  config.layerConfig.add_inputs();
  config.inputDefs.push_back({INPUT_DATA, "layer_1", 10, 0});
  config.layerConfig.add_inputs();

  for (auto useGpu : {false, true}) {
    testLayerGrad(config, "addto", 100, false, useGpu);
  }
}

TEST(Layer, CTCLayer) {
  TestConfig config;
  config.layerConfig.set_type("ctc");
  config.layerConfig.set_norm_by_times(false);
  config.layerConfig.set_size(10);
  config.biasSize = 0;

  config.inputDefs.push_back({INPUT_SEQUENCE_DATA, "layer_0", 10, 0});
  config.inputDefs.push_back({INPUT_SEQUENCE_LABEL, "layer_1", 10, 0});
  config.layerConfig.add_inputs();
  config.layerConfig.add_inputs();

  for (auto useGpu : {false, true}) {
    testLayerGrad(config,
                  "ctc",
                  100,
                  /* trans */ false, /* useGpu */
                  useGpu);
  }
}

TEST(Layer, cosSimLayer) {
  TestConfig config;
  config.layerConfig.set_type("cos");
  config.layerConfig.set_size(1);
  config.biasSize = 0;

  config.inputDefs.push_back({INPUT_DATA, "layer_0", 50, 0});
  config.inputDefs.push_back({INPUT_DATA, "layer_1", 50, 0});
  config.layerConfig.add_inputs();
  config.layerConfig.add_inputs();

  for (auto useGpu : {false, true}) {
    testLayerGrad(config, "cos", 100, false, useGpu);
  }
}

TEST(Layer, CosSimVecMatLayer) {
  TestConfig config;
  config.layerConfig.set_type("cos_vm");
  config.layerConfig.set_size(5);  // output size
  config.layerConfig.set_cos_scale(2.0);

  config.inputDefs.push_back({INPUT_DATA, "layer_0", 20, 0});
  config.layerConfig.add_inputs();
  config.inputDefs.push_back({INPUT_DATA, "layer_1", 100, 0});
  config.layerConfig.add_inputs();

  for (auto useGpu : {false, true}) {
    testLayerGrad(config, "cos_vm", 100, false, useGpu);
  }
}

void testDepthwiseConvLayer(const string& type, bool useGpu) {
  TestConfig config;
  config.biasSize = 32;
  config.layerConfig.set_type(type);
  config.layerConfig.set_num_filters(32);
  config.layerConfig.set_partial_sum(1);
  config.layerConfig.set_shared_biases(true);

  config.inputDefs.push_back({INPUT_DATA, "layer_0", 2048, 192});
  LayerInputConfig* input = config.layerConfig.add_inputs();
  ConvConfig* conv = input->mutable_conv_conf();
  conv->set_filter_size(2);
  conv->set_filter_size_y(3);
  conv->set_channels(16);
  conv->set_padding(0);
  conv->set_padding_y(1);
  conv->set_stride(2);
  conv->set_stride_y(2);
  conv->set_groups(16);
  conv->set_filter_channels(conv->channels() / conv->groups());
  conv->set_img_size(16);
  conv->set_img_size_y(8);
  conv->set_output_x(outputSize(conv->img_size(),
                                conv->filter_size(),
                                conv->padding(),
                                conv->stride(),
                                /* caffeMode */ true));
  conv->set_output_y(outputSize(conv->img_size_y(),
                                conv->filter_size_y(),
                                conv->padding_y(),
                                conv->stride_y(),
                                /* caffeMode */ true));
  config.layerConfig.set_size(conv->output_x() * conv->output_y() *
                              config.layerConfig.num_filters());

  testLayerGrad(config, "depthwise_conv", 100, false, useGpu);
  // Use small batch_size and useWeight=true to test biasGrad
  testLayerGrad(config, "depthwise_conv", 2, false, useGpu, true, 0.02);
}

TEST(Layer, depthwiseConvLayer) {
  //  'depthwise_conv' is a sepecial case of 'exconv' whose
  //  groups size equals to the input channels size.
  testDepthwiseConvLayer("exconv", /* useGpu= */ false);
#ifndef PADDLE_ONLY_CPU
  testDepthwiseConvLayer("exconv", /* useGpu= */ true);
#endif
}

void testConvLayer(const string& type, bool trans, bool useGpu) {
  TestConfig config;
  config.biasSize = 16;
  config.layerConfig.set_type(type);
  config.layerConfig.set_num_filters(16);
  config.layerConfig.set_partial_sum(1);
  config.layerConfig.set_shared_biases(true);

  config.inputDefs.push_back({INPUT_DATA, "layer_0", 384, 288});
  LayerInputConfig* input = config.layerConfig.add_inputs();
  ConvConfig* conv = input->mutable_conv_conf();
  conv->set_filter_size(2);
  conv->set_filter_size_y(3);
  conv->set_channels(3);
  conv->set_padding(0);
  conv->set_padding_y(1);
  conv->set_stride(2);
  conv->set_stride_y(2);
  conv->set_groups(1);
  conv->set_filter_channels(conv->channels() / conv->groups());
  conv->set_img_size(16);
  conv->set_img_size_y(8);
  conv->set_output_x(outputSize(conv->img_size(),
                                conv->filter_size(),
                                conv->padding(),
                                conv->stride(),
                                /* caffeMode */ true));
  conv->set_output_y(outputSize(conv->img_size_y(),
                                conv->filter_size_y(),
                                conv->padding_y(),
                                conv->stride_y(),
                                /* caffeMode */ true));
  config.layerConfig.set_size(conv->output_x() * conv->output_y() *
                              config.layerConfig.num_filters());

  testLayerGrad(config, "conv", 100, trans, useGpu);
  // Use small batch_size and useWeight=true to test biasGrad
  testLayerGrad(config, "conv", 2, trans, useGpu, true, 0.02);
}

TEST(Layer, convLayer) {
  testConvLayer("exconv", /* trans= */ false, /* useGpu= */ false);
#ifndef PADDLE_ONLY_CPU
  testConvLayer("exconv", /* trans= */ false, /* useGpu= */ true);
  testConvLayer("cudnn_conv", /* trans= */ false, /* useGpu= */ true);
#endif
}

void testConvTransLayer(const string& type, bool trans, bool useGpu) {
  TestConfig config;
  config.biasSize = 3;
  config.layerConfig.set_type(type);
  config.layerConfig.set_num_filters(3);
  config.layerConfig.set_partial_sum(1);
  config.layerConfig.set_shared_biases(true);

  config.inputDefs.push_back({INPUT_DATA, "layer_0", 1024, 384});
  LayerInputConfig* input = config.layerConfig.add_inputs();
  ConvConfig* conv = input->mutable_conv_conf();
  conv->set_filter_size(2);
  conv->set_filter_size_y(4);
  conv->set_channels(16);
  conv->set_padding(0);
  conv->set_padding_y(1);
  conv->set_stride(2);
  conv->set_stride_y(2);
  conv->set_groups(1);
  conv->set_filter_channels(3 / conv->groups());
  conv->set_img_size(16);
  conv->set_output_x(outputSize(conv->img_size(),
                                conv->filter_size(),
                                conv->padding(),
                                conv->stride(),
                                /* caffeMode */ true));

  config.layerConfig.set_size(conv->img_size() * conv->img_size() *
                              config.layerConfig.num_filters());

  testLayerGrad(config, "convTrans", 100, trans, useGpu);
  // Use small batch_size and useWeight=true to test biasGrad
  testLayerGrad(config, "convTrans", 2, trans, useGpu, true, 0.02);
}

TEST(Layer, convTransLayer) {
  for (auto useGpu : {false, true}) {
    testConvTransLayer("exconvt", /* trans= */ false, /* useGpu= */ useGpu);
  }
#ifndef PADDLE_ONLY_CPU
  testConvTransLayer("cudnn_convt", /* trans= */ false, /* useGpu= */ true);
#endif
}

TEST(Layer, blockExpandLayer) {
  TestConfig config;
  config.biasSize = 0;
  config.layerConfig.set_type("blockexpand");

  config.inputDefs.push_back({INPUT_DATA, "layer_0", 6144, 0});
  LayerInputConfig* input = config.layerConfig.add_inputs();
  BlockExpandConfig* blockExpand = input->mutable_block_expand_conf();
  blockExpand->set_img_size_x(64);
  blockExpand->set_img_size_y(32);
  blockExpand->set_channels(3);
  blockExpand->set_padding_x(0);
  blockExpand->set_padding_y(0);
  blockExpand->set_block_x(4);
  blockExpand->set_block_y(32);
  blockExpand->set_stride_x(2);
  blockExpand->set_stride_y(2);
  blockExpand->set_output_x(outputSize(blockExpand->img_size_x(),
                                       blockExpand->block_x(),
                                       blockExpand->padding_x(),
                                       blockExpand->stride_x(),
                                       /* caffeMode */ false));
  blockExpand->set_output_y(outputSize(blockExpand->img_size_y(),
                                       blockExpand->block_y(),
                                       blockExpand->padding_y(),
                                       blockExpand->stride_y(),
                                       /* caffeMode */ false));
  config.layerConfig.set_size(blockExpand->block_x() * blockExpand->block_y() *
                              blockExpand->channels());

  for (auto useGpu : {false, true}) {
    testLayerGrad(config, "blockexpand", 100, false, useGpu);
  }
}

TEST(Layer, maxoutLayer) {
  TestConfig config;
  config.biasSize = 0;
  config.layerConfig.set_type("maxout");

  config.inputDefs.push_back({INPUT_DATA, "layer_0", 4096, 0});
  LayerInputConfig* input = config.layerConfig.add_inputs();
  MaxOutConfig* maxout = input->mutable_maxout_conf();
  ImageConfig* image = maxout->mutable_image_conf();

  image->set_img_size(32);
  image->set_img_size_y(32);
  image->set_channels(4);
  maxout->set_groups(2);

  for (auto useGpu : {false, true}) {
    testLayerGrad(config, "maxout", 10, false, useGpu);
  }
}
void testFcLayer(string format, size_t nnz) {
  TestConfig config;
  config.biasSize = 4096;
  config.layerConfig.set_type("fc");
  config.layerConfig.set_size(4096);
  config.layerConfig.set_active_type("sigmoid");
  config.layerConfig.set_drop_rate(0.1);

  config.inputDefs.push_back(
      {INPUT_DATA, "layer_0", 8192, nnz, ParaSparse(format)});
  config.layerConfig.add_inputs();

  LOG(INFO) << config.inputDefs[0].sparse.sparse << " "
            << config.inputDefs[0].sparse.format;

  for (auto useGpu : {false, true}) {
    testLayerGrad(config,
                  "fc",
                  100,
                  /* trans */ false,
                  useGpu,
                  /* weight */ true);
  }
}

TEST(Layer, fcLayer) {
  testFcLayer("", 4096 * 4096 * 2);
  testFcLayer("csc", 4096 * 40);
  testFcLayer("csr", 4096 * 40);
}

TEST(Layer, SelectiveFullyConnectedLayer) {
  TestConfig config;
  size_t nin = 16;
  size_t nout = 256;
  config.layerConfig.set_type("selective_fc");
  config.layerConfig.set_size(nout);
  config.layerConfig.set_active_type("sigmoid");
  config.layerConfig.set_has_selected_colums(true);
  config.layerConfig.set_selective_fc_pass_generation(false);
  config.biasSize = nout;

  config.inputDefs.push_back({INPUT_DATA, "input0", nin, nin * nout});
  config.layerConfig.add_inputs();
  config.inputDefs.push_back(
      {INPUT_SPARSE_NON_VALUE_DATA, "index", nout, 0, ParaSparse("csr", true)});
  config.layerConfig.add_inputs();

  testLayerGrad(config,
                "selective_fc",
                100,
                /* trans= */ false,
                /* useGup= */ false,
                false);
#ifndef PADDLE_ONLY_CPU
  testLayerGrad(config,
                "selective_fc",
                100,
                /* trans= */ false,
                /* useGup= */ true,
                false);
#endif
}

TEST(Layer, DataNormLayer) {
  TestConfig config;
  config.layerConfig.set_type("data_norm");
  config.layerConfig.set_size(20);
  config.biasSize = 0;

  config.inputDefs.push_back({INPUT_DATA, "layer_0", 20, 100});
  config.inputDefs.back().isStatic = true;
  config.layerConfig.add_inputs();

  for (auto strategy : {"z-score", "min-max", "decimal-scaling"}) {
    config.layerConfig.set_data_norm_strategy(strategy);
    // The parameters are static, so not support GPU now
    testLayerGrad(config,
                  "data_norm",
                  200,
                  /* trans */ false,
                  /* useGpu */ false);
  }
}

TEST(Layer, hsigmoidLayer) {
  TestConfig config;
  config.layerConfig.set_type("hsigmoid");
  config.layerConfig.set_num_classes(5);
  config.layerConfig.set_size(1);
  config.biasSize = config.layerConfig.num_classes() - 1;

  config.inputDefs.push_back({INPUT_DATA, "layer_0", 50, 200});
  config.inputDefs.push_back({INPUT_LABEL, "layer_1", 5, 0});
  config.layerConfig.add_inputs();
  config.layerConfig.add_inputs();

  // Not support GPU now
  testLayerGrad(config,
                "hsigmoid",
                100,
                /* trans */ false, /* useGpu */
                false);
}

TEST(Layer, multi_cross) {
  TestConfig config;
  config.layerConfig.set_type("multi-class-cross-entropy");
  config.biasSize = 0;

  config.inputDefs.push_back({INPUT_DATA, "layer_0", 50, 0});
  config.inputDefs.push_back({INPUT_LABEL, "layer_1", 10, 0});
  config.layerConfig.add_inputs();
  config.layerConfig.add_inputs();

  for (auto useGpu : {false, true}) {
    testLayerGrad(
        config, "multi-class-cross-entropy", 100, /* trans */ false, useGpu);
  }
}

TEST(Layer, multi_binary_label_sparse_mat) {
  TestConfig config;
  config.layerConfig.set_type("multi_binary_label_cross_entropy");
  config.biasSize = 0;

  config.inputDefs.push_back({INPUT_DATA, "layer_0", 50, 0});
  config.inputDefs.push_back({INPUT_SPARSE_NON_VALUE_DATA, "layer_1", 50, 0});
  config.layerConfig.add_inputs();
  config.layerConfig.add_inputs();

  for (auto useGpu : {false, true}) {
    testLayerGrad(config,
                  "multi_binary_label_cross_entropy",
                  100,
                  /* trans */ false,
                  useGpu);
  }
}

TEST(layer, multi_binary_label_id) {
  TestConfig config;
  config.layerConfig.set_type("multi_binary_label_cross_entropy");
  config.biasSize = 0;

  config.inputDefs.push_back({INPUT_DATA, "layer_0", 50, 0});
  config.inputDefs.push_back({INPUT_LABEL, "layer_1", 10, 0});
  config.layerConfig.add_inputs();
  config.layerConfig.add_inputs();

  for (auto useGpu : {false, true}) {
    testLayerGrad(config,
                  "multi_binary_label_cross_entropy",
                  100,
                  /* trans */ false,
                  useGpu);
  }
}

TEST(Layer, multi_cross_with_selfnorm) {
  TestConfig config;
  config.layerConfig.set_type("multi_class_cross_entropy_with_selfnorm");
  config.layerConfig.set_softmax_selfnorm_alpha(0.1);
  config.biasSize = 0;

  config.inputDefs.push_back({INPUT_DATA, "layer_0", 50, 0});
  config.inputDefs.push_back({INPUT_LABEL, "layer_1", 10, 0});
  config.layerConfig.add_inputs();
  config.layerConfig.add_inputs();

  // Not support GPU now
  testLayerGrad(config,
                "multi_class_cross_entropy_with_selfnorm",
                100,
                /* trans */ false,
                /* useGpu */ false);
}

TEST(Layer, multi_cross_soft) {
  TestConfig config;
  config.layerConfig.set_type("soft_binary_class_cross_entropy");
  config.biasSize = 0;

  config.inputDefs.push_back({INPUT_DATA, "layer_0", 10, 0});
  config.inputDefs.push_back({INPUT_DATA_TARGET, "layer_1", 10, 0});
  config.layerConfig.add_inputs();
  config.layerConfig.add_inputs();

  for (auto useGpu : {false, true}) {
    testLayerGrad(config,
                  "soft_binary_class_cross_entropy",
                  100,
                  /* trans */ false,
                  useGpu);
  }
}

TEST(Layer, square_error) {
  TestConfig config;
  config.layerConfig.set_type("square_error");
  config.biasSize = 0;

  config.inputDefs.push_back({INPUT_DATA, "layer_0", 10, 0});
  config.inputDefs.push_back({INPUT_DATA_TARGET, "layer_1", 10, 0});
  config.layerConfig.add_inputs();
  config.layerConfig.add_inputs();

  for (auto useGpu : {false, true}) {
    testLayerGrad(config, "square_error", 100, /* trans */ false, useGpu);
  }
}

TEST(Layer, sparse_square_error) {
  TestConfig config;
  config.layerConfig.set_type("square_error");
  config.biasSize = 0;

  config.inputDefs.push_back({INPUT_DATA, "layer_0", 50, 0});
  config.inputDefs.push_back({INPUT_SPARSE_NON_VALUE_DATA, "layer_1", 50, 0});
  config.layerConfig.add_inputs();
  config.layerConfig.add_inputs();

  // "GpuSparseMatrix" as label is not supported
  testLayerGrad(config,
                "square_error",
                100,
                /* trans */ false,
                /* useGpu */ false);
}

TEST(Layer, sparse_float_square_error) {
  TestConfig config;
  config.layerConfig.set_type("square_error");
  config.biasSize = 0;

  config.inputDefs.push_back({INPUT_DATA, "layer_0", 50, 0});
  config.inputDefs.push_back({INPUT_SPARSE_FLOAT_VALUE_DATA, "layer_1", 50, 0});
  config.layerConfig.add_inputs();
  config.layerConfig.add_inputs();

  // "GpuSparseMatrix" as label is not supported
  testLayerGrad(config,
                "square_error",
                100,
                /* trans */ false,
                /* useGpu */ false);
}

TEST(Layer, square_error_weighted) {
  TestConfig config;
  config.layerConfig.set_type("square_error");
  config.biasSize = 0;
  config.testAccumulate = false;

  config.inputDefs.push_back({INPUT_DATA, "layer_0", 10, 0});
  config.inputDefs.push_back({INPUT_DATA_TARGET, "layer_1", 10, 0});
  config.inputDefs.push_back({INPUT_DATA_TARGET, "layer_2", 1, 0});
  config.layerConfig.add_inputs();
  config.layerConfig.add_inputs();
  config.layerConfig.add_inputs();

  for (auto useGpu : {false, true}) {
    testLayerGrad(config, "square_error", 100, /* trans */ false, useGpu);
  }
}

TEST(Layer, huber_two_class) {
  TestConfig config;
  config.layerConfig.set_type("huber");
  config.biasSize = 0;

  config.inputDefs.push_back({INPUT_DATA, "layer_0", 1, 0});
  config.inputDefs.push_back({INPUT_LABEL, "layer_1", 2, 0});
  config.layerConfig.add_inputs();
  config.layerConfig.add_inputs();

  for (auto useGpu : {false, true}) {
    testLayerGrad(config, "huber", 100, /* trans */ false, useGpu);
  }
}

void testExpandLayer(string trans_type, bool hasSubseq) {
  TestConfig config;
  config.layerConfig.set_type("expand");

  config.inputDefs.push_back(
      {trans_type == "non-seq" ? INPUT_DENSE_DIM_DATA : INPUT_SEQUENCE_DATA,
       "layer_0",
       10,
       0});
  config.inputDefs.push_back(
      {hasSubseq ? INPUT_HASSUB_SEQUENCE_DATA : INPUT_SEQUENCE_DATA,
       "layer_1",
       10,
       0});
  config.layerConfig.add_inputs();
  config.layerConfig.add_inputs();
  config.layerConfig.set_trans_type(trans_type);
  LOG(INFO) << " trans_type=" << trans_type << " hasSubseq=" << hasSubseq;

  for (auto useGpu : {false, true}) {
    testLayerGrad(config, "expand", 30, false, useGpu);
  }
}

TEST(Layer, ExpandLayer) {
  testExpandLayer("non-seq", false);  // non-seq expand to seq
  testExpandLayer("non-seq", true);   // non-seq expand to hasSubseq
  testExpandLayer("seq", true);       // seq expand to hasSubseq
}

void testDegradeLayer(bool hasSubseq,
                      string layer_type,
                      string trans_type,
                      int stride) {
  TestConfig config;
  config.layerConfig.set_type(layer_type);
  config.layerConfig.set_size(10);
  config.layerConfig.set_seq_pool_stride(stride);
  config.biasSize = 0;

  config.inputDefs.push_back(
      {hasSubseq ? INPUT_HASSUB_SEQUENCE_DATA : INPUT_SEQUENCE_DATA,
       "layer_0",
       10,
       0});
  config.layerConfig.add_inputs();
  config.layerConfig.set_trans_type(trans_type);

  auto testDegradeLayerGrad = [](TestConfig& config, string layer_type) {
    for (auto useGpu : {false, true}) {
      testLayerGrad(config, layer_type, 100, false, useGpu);
    }
  };

  if (layer_type == "average") {
    for (auto strategy : {"average", "sum", "squarerootn"}) {
      LOG(INFO) << " hasSubseq=" << hasSubseq << " trans_type=" << trans_type
                << " average_strategy=" << strategy
                << " seq_pool_stride=" << stride;
      config.layerConfig.set_average_strategy(strategy);
      testDegradeLayerGrad(config, layer_type);
    }
  } else {
    LOG(INFO) << " hasSubseq=" << hasSubseq << " trans_type=" << trans_type
              << " seq_pool_stride=" << stride;
    testDegradeLayerGrad(config, layer_type);
  }
}

TEST(Layer, MaxLayer) {
  testDegradeLayer(false, "max", "non-seq", -1);  // seq max to non-seq
  testDegradeLayer(false,
                   "max",
                   "non-seq",
                   5);  // seq max to a shorten seq, stride window = 5
  testDegradeLayer(true, "max", "non-seq", -1);  // hasSubseq max to non-seq
  testDegradeLayer(true, "max", "seq", -1);      // hasSubseq max to seq
}

TEST(Layer, SequenceLastInstanceLayer) {
  testDegradeLayer(false,
                   "seqlastins",
                   "non-seq",
                   -1);  // seq seqlastins to non-seq
  testDegradeLayer(false,
                   "seqlastins",
                   "non-seq",
                   5);  // seq seqlastins to a shorten seq, stride window = 5
  testDegradeLayer(true,
                   "seqlastins",
                   "non-seq",
                   -1);  // hasSubseq seqlastins to non-seq
  testDegradeLayer(
      true, "seqlastins", "seq", -1);  // hasSubseq seqlastins to seq
}

TEST(Layer, AverageLayer) {
  testDegradeLayer(false, "average", "non-seq", -1);  // seq average to non-seq
  testDegradeLayer(false,
                   "average",
                   "non-seq",
                   5);  // seq average to a shorten seq, stride window = 5
  testDegradeLayer(
      true, "average", "non-seq", -1);           // hasSubseq average to non-seq
  testDegradeLayer(true, "average", "seq", -1);  // hasSubseq average to seq
}

TEST(Layer, SequenceConcatLayer) {
  TestConfig config;
  config.layerConfig.set_type("seqconcat");
  config.layerConfig.set_size(10);
  config.biasSize = 0;

  config.inputDefs.push_back({INPUT_SEQUENCE_DATA, "layer_0", 10, 0});
  config.layerConfig.add_inputs();
  config.inputDefs.push_back({INPUT_SEQUENCE_DATA, "layer_1", 10, 0});
  config.layerConfig.add_inputs();

  for (auto useGpu : {false, true}) {
    testLayerGrad(config, "seqconcat", 100, false, useGpu);
  }
}

TEST(Layer, SequenceReshapeLayer) {
  TestConfig config;
  config.layerConfig.set_type("seqreshape");
  config.layerConfig.set_size(10);

  config.inputDefs.push_back({INPUT_SEQUENCE_DATA, "layer_0", 100, 0});
  config.layerConfig.add_inputs();

  for (auto useGpu : {false, true}) {
    testLayerGrad(config, "seqreshape", 100, false, useGpu);
  }
}

TEST(Layer, ConvShiftLayer) {
  TestConfig config;
  config.layerConfig.set_type("conv_shift");
  config.layerConfig.set_size(10);

  config.inputDefs.push_back({INPUT_DATA, "layer_0", 10, 0});
  config.inputDefs.push_back({INPUT_DATA, "layer_1", 3, 0});
  config.layerConfig.add_inputs();
  config.layerConfig.add_inputs();

  // Not support GPU now
  testLayerGrad(config, "conv_shift", 100, false, false);
}

TEST(Layer, PowerLayer) {
  TestConfig config;
  config.layerConfig.set_type("power");
  config.layerConfig.set_size(10);

  config.inputDefs.push_back({INPUT_DATA, "layer_0", 1, 0});
  config.inputDefs.push_back({INPUT_DATA, "layer_1", 10, 0});
  config.layerConfig.add_inputs();
  config.layerConfig.add_inputs();

  for (auto useGpu : {false, true}) {
    testLayerGrad(config, "power", 100, false, useGpu);
  }
}

TEST(Layer, ConvexCombinationLayer) {
  TestConfig config;
  config.layerConfig.set_type("convex_comb");
  config.layerConfig.set_size(20);
  config.biasSize = 0;

  config.inputDefs.push_back({INPUT_DATA, "layer_0", 5, 0});
  config.inputDefs.push_back({INPUT_DATA, "layer_1", 100, 0});
  config.layerConfig.add_inputs();
  config.layerConfig.add_inputs();

  for (auto useGpu : {false, true}) {
    testLayerGrad(config, "convex_comb", 100, false, useGpu);
  }
}

TEST(Layer, InterpolationLayer) {
  TestConfig config;
  config.layerConfig.set_type("interpolation");
  config.layerConfig.set_size(10);
  config.biasSize = 0;

  config.inputDefs.push_back({INPUT_DATA, "layer_0", 1, 0});
  config.inputDefs.push_back({INPUT_DATA, "layer_1", 10, 0});
  config.inputDefs.push_back({INPUT_DATA, "layer_2", 10, 0});
  config.layerConfig.add_inputs();
  config.layerConfig.add_inputs();
  config.layerConfig.add_inputs();

  for (auto useGpu : {false, true}) {
    testLayerGrad(config, "interpolation", 100, false, useGpu);
  }
}

TEST(Layer, OuterProdLayer) {
  TestConfig config;
  config.layerConfig.set_type("out_prod");
  config.layerConfig.set_size(100);

  config.inputDefs.push_back({INPUT_DATA, "layer_0", 10, 0});
  config.layerConfig.add_inputs();
  config.inputDefs.push_back({INPUT_DATA, "layer_1", 10, 0});
  config.layerConfig.add_inputs();

  for (auto useGpu : {false, true}) {
    testLayerGrad(config, "out_prod", 100, false, useGpu);
  }
}

TEST(Layer, SlopeInterceptLayer) {
  TestConfig config;
  config.layerConfig.set_type("slope_intercept");
  config.layerConfig.set_size(10);
  config.layerConfig.set_slope(1.0);
  config.layerConfig.set_intercept(0.1);

  config.inputDefs.push_back({INPUT_DATA, "layer_0", 10, 0});
  config.layerConfig.add_inputs();

  for (auto useGpu : {false, true}) {
    testLayerGrad(config, "slope_intercept", 100, false, useGpu);
  }
}

TEST(Layer, ScalingLayer) {
  TestConfig config;
  config.layerConfig.set_type("scaling");
  config.layerConfig.set_size(10);
  config.biasSize = 0;

  config.inputDefs.push_back({INPUT_DATA, "layer_0", 1, 0});
  config.layerConfig.add_inputs();
  config.inputDefs.push_back({INPUT_DATA, "layer_1", 10, 0});
  config.layerConfig.add_inputs();

  for (auto useGpu : {false, true}) {
    testLayerGrad(config, "scaling", 100, false, useGpu);
  }
}

void testNormLayer(const string& normType, bool trans, bool useGpu) {
  TestConfig config;
  config.layerConfig.set_type("norm");
  config.layerConfig.set_active_type("relu");

  config.inputDefs.push_back({INPUT_DATA, "layer_0", 1568, 0});
  LayerInputConfig* input = config.layerConfig.add_inputs();
  NormConfig* norm = input->mutable_norm_conf();
  norm->set_norm_type(normType);
  norm->set_channels(16);
  norm->set_size(5);
  norm->set_scale(0.001);
  norm->set_pow(0.75);
  norm->set_blocked(0);
  norm->set_img_size(14);
  norm->set_img_size_y(7);
  norm->set_output_x(norm->img_size());
  norm->set_output_y(norm->img_size_y());
  if (norm->norm_type() == "cmrnorm" ||
      norm->norm_type() == "cmrnorm-projection") {
    norm->set_scale(norm->scale() / norm->size());
  } else {
    norm->set_scale(norm->scale() / (norm->size() * norm->size()));
  }

  config.layerConfig.set_size(norm->output_x() * norm->output_y() *
                              norm->channels());
  config.biasSize = 0;

  testLayerGrad(config, "norm", 100, trans, useGpu);
}

TEST(Layer, NormLayer) {
  testNormLayer("cmrnorm-projection",
                /* trans= */ false, /* useGpu= */
                true);
  testNormLayer("cmrnorm-projection",
                /* trans= */ false, /* useGpu= */
                false);
}

void setPoolConfig(TestConfig* config,
                   PoolConfig* pool,
                   const string& poolType) {
  (*config).biasSize = 0;
  (*config).layerConfig.set_type("pool");
  (*config).layerConfig.set_num_filters(16);

  int kw = 3, kh = 3;
  int pw = 0, ph = 0;
  int sw = 2, sh = 2;
  pool->set_pool_type(poolType);
  pool->set_channels(16);
  pool->set_size_x(kw);
  pool->set_size_y(kh);
  pool->set_start(0);
  pool->set_padding(pw);
  pool->set_padding_y(ph);
  pool->set_stride(sw);
  pool->set_stride_y(sh);

  int ow = outputSize(pool->img_size(), kw, pw, sw, /* caffeMode */ false);
  int oh = outputSize(pool->img_size_y(), kh, ph, sh, /* caffeMode */ false);
  pool->set_output_x(ow);
  pool->set_output_y(oh);
}

void testPoolLayer(const string& poolType, bool trans, bool useGpu) {
  TestConfig config;
  config.inputDefs.push_back({INPUT_DATA, "layer_0", 3136, 0});
  LayerInputConfig* input = config.layerConfig.add_inputs();
  PoolConfig* pool = input->mutable_pool_conf();

  pool->set_img_size(14);
  pool->set_img_size_y(14);
  setPoolConfig(&config, pool, poolType);
  config.layerConfig.set_size(pool->output_x() * pool->output_y() *
                              pool->channels());

  testLayerGrad(config, "pool", 100, trans, useGpu);
}

#ifndef PADDLE_ONLY_CPU
void testPoolLayer2(const string& poolType, bool trans, bool useGpu) {
  TestConfig config;
  config.inputDefs.push_back({INPUT_DATA, "layer_0", 3200, 0});
  LayerInputConfig* input = config.layerConfig.add_inputs();
  PoolConfig* pool = input->mutable_pool_conf();

  pool->set_size_y(4);
  pool->set_stride_y(3);
  pool->set_img_size(10);
  pool->set_img_size_y(20);
  setPoolConfig(&config, pool, poolType);
  pool->set_output_y((pool->img_size_y() - pool->start() - pool->size_y()) /
                         ((float)pool->stride_y()) +
                     1.5);
  config.layerConfig.set_size(pool->output_x() * pool->output_y() *
                              pool->channels());

  testLayerGrad(config, "pool", 100, trans, useGpu);
}
#endif

TEST(Layer, PoolLayer) {
  testPoolLayer("avg-projection", /* trans= */ false, /* useGpu= */ false);
  testPoolLayer("max-projection", /* trans= */ false, /* useGpu= */ false);

#ifndef PADDLE_ONLY_CPU
  testPoolLayer("avg-projection", /* trans= */ false, /* useGpu= */ true);
  testPoolLayer("max-projection", /* trans= */ false, /* useGpu= */ true);
  testPoolLayer("cudnn-max-pool", /* trans= */ false, /* useGpu= */ true);
  testPoolLayer("cudnn-avg-pool", /* trans= */ false, /* useGpu= */ true);
  testPoolLayer2("cudnn-max-pool", /* trans= */ false, /* useGpu= */ true);
  testPoolLayer2("cudnn-avg-pool", /* trans= */ false, /* useGpu= */ true);
#endif
}

void testSppLayer(const string& poolType,
                  const int pyramidHeight,
                  bool trans,
                  bool useGpu) {
  TestConfig config;
  config.layerConfig.set_type("spp");
  config.inputDefs.push_back({INPUT_DATA, "layer_0", 3200, 0});
  LayerInputConfig* input = config.layerConfig.add_inputs();
  SppConfig* sppConfig = input->mutable_spp_conf();
  sppConfig->set_pool_type(poolType);
  sppConfig->set_pyramid_height(pyramidHeight);
  ImageConfig* imageConfig = sppConfig->mutable_image_conf();
  imageConfig->set_channels(16);
  imageConfig->set_img_size(10);
  imageConfig->set_img_size_y(20);
  int outputSize = (std::pow(4, sppConfig->pyramid_height()) - 1) / (4 - 1);
  config.layerConfig.set_size(outputSize * imageConfig->channels());
  testLayerGrad(config, "spp", 100, trans, useGpu);
}

TEST(Layer, SpatialPyramidPoolLayer) {
  for (auto useGpu : {false, true}) {
    for (auto pyramidHeight : {1, 2, 3}) {
      testSppLayer("avg-projection", pyramidHeight, false, useGpu);
      testSppLayer("max-projection", pyramidHeight, false, useGpu);
    }
  }
}

TEST(Layer, rankCostLayer) {
  TestConfig config;
  config.layerConfig.set_type("rank-cost");
  config.biasSize = 0;

  config.inputDefs.push_back({INPUT_DATA, "layer_0", 1, 0});
  config.inputDefs.push_back({INPUT_DATA, "layer_1", 1, 0});
  config.inputDefs.push_back({INPUT_DATA_TARGET, "layer_2", 1, 0});
  config.layerConfig.add_inputs();
  config.layerConfig.add_inputs();
  config.layerConfig.add_inputs();

  for (auto useGpu : {false, true}) {
    testLayerGrad(config, "rank-cost", 100, false, useGpu);
  }
}

TEST(Layer, sumCostLayer) {
  TestConfig config;
  config.layerConfig.set_type("sum_cost");
  config.biasSize = 0;

  config.inputDefs.push_back({INPUT_DATA, "layer_0", 1, 0});
  config.layerConfig.add_inputs();

  for (auto useGpu : {false, true}) {
    testLayerGrad(config, "sum_cost", 100, false, useGpu);
  }
}

TEST(Layer, weightedRankCostLayer) {
  TestConfig config;
  config.layerConfig.set_type("rank-cost");
  config.biasSize = 0;

  config.inputDefs.push_back({INPUT_DATA, "layer_0", 1, 0});
  config.inputDefs.push_back({INPUT_DATA, "layer_1", 1, 0});
  config.inputDefs.push_back({INPUT_DATA_TARGET, "layer_2", 1, 0});
  config.inputDefs.push_back({INPUT_DATA_TARGET, "layer_3", 1, 0});
  config.layerConfig.add_inputs();
  config.layerConfig.add_inputs();
  config.layerConfig.add_inputs();
  config.layerConfig.add_inputs();

  for (auto useGpu : {false, true}) {
    testLayerGrad(config, "weighted-rank-cost", 100, false, useGpu);
  }
}

TEST(Layer, TensorLayer) {
  TestConfig config;
  config.layerConfig.set_type("tensor");
  config.layerConfig.set_size(10);
  config.layerConfig.set_active_type("sigmoid");
  config.biasSize = config.layerConfig.size();

  config.inputDefs.push_back({INPUT_DATA, "layer_0", 5, 250});
  config.inputDefs.push_back({INPUT_DATA, "layer_1", 5, 0});
  config.layerConfig.add_inputs();
  config.layerConfig.add_inputs();

  for (auto useGpu : {false, true}) {
    testLayerGrad(config, "tensor", 100, false, useGpu);
  }
}

TEST(Layer, RecurrentLayer) {
  TestConfig config;
  config.layerConfig.set_type("recurrent");
  config.layerConfig.set_size(4);
  config.layerConfig.set_active_type("tanh");
  config.biasSize = 4;

  config.inputDefs.push_back(
      {INPUT_SEQUENCE_DATA, "layer_0", /* dim= */ 4, /* paraSize= */ 16});
  config.layerConfig.add_inputs();

  for (auto useGpu : {false, true}) {
    for (auto reversed : {false, true}) {
      config.layerConfig.set_reversed(reversed);
      config.testState = !reversed;
      testLayerGrad(config, "recurrent", 50, /* trans= */ false, useGpu);
    }
  }
}

TEST(Layer, LstmLayer) {
  TestConfig config;
  config.layerConfig.set_type("lstmemory");
  config.layerConfig.set_size(4);
  config.layerConfig.set_active_type("tanh");
  config.layerConfig.set_active_state_type("sigmoid");
  config.layerConfig.set_active_gate_type("sigmoid");
  config.biasSize = 28;

  config.inputDefs.push_back(
      {INPUT_SEQUENCE_DATA, "layer_0", /* dim= */ 16, /* paraSize= */ 64});
  config.layerConfig.add_inputs();

  for (auto useGpu : {false, true}) {
    for (auto reversed : {false, true}) {
      config.layerConfig.set_reversed(reversed);
      config.testState = !reversed;
      testLayerGrad(config, "lstmemory", 100, /* trans= */ false, useGpu);
    }
  }
  for (auto useGpu : {true}) {
    config.testBatchState = true;
    config.layerConfig.set_reversed(false);
    testLayerGrad(config, "lstmemory", 10, /* trans= */ false, useGpu);
  }
}

TEST(Layer, MDLstmLayer) {
  TestConfig config;
  config.layerConfig.set_type("mdlstmemory");
  config.layerConfig.set_size(4);
  config.layerConfig.set_active_type("sigmoid");
  config.layerConfig.set_active_state_type("sigmoid");
  config.layerConfig.set_active_gate_type("sigmoid");
  config.biasSize = 4 * 9;

  config.inputDefs.push_back(
      {INPUT_SEQUENCE_MDIM_DATA, "layer_0", 4 * 5, 4 * 4 * 5});
  config.layerConfig.add_inputs();
  config.layerConfig.add_directions(true);
  config.layerConfig.add_directions(true);

  for (auto useGpu : {false, true}) {
    for (int i = 0; i < 2; i++) {
      for (int j = 0; j < 2; j++) {
        config.layerConfig.set_directions(0, bool(i));
        config.layerConfig.set_directions(1, bool(j));
        testLayerGrad(config, "mdlstmemory", 100, false, useGpu);
      }
    }
  }
}

TEST(Layer, ParameterReluLayer) {
  auto testParameterReluLayer = [&](size_t inputSize, size_t channels) {
    TestConfig config;
    config.layerConfig.set_type("prelu");
    config.inputDefs.push_back({INPUT_DATA, "layer_0", inputSize, channels});
    config.layerConfig.add_inputs();
    config.layerConfig.set_size(inputSize);
    config.layerConfig.set_partial_sum(inputSize /
                                       channels);  // size of feature map
    for (auto useGpu : {false, true}) {
      testLayerGrad(config, "prelu", 100, false, useGpu);
    }
  };

  testParameterReluLayer(192, 1);
  testParameterReluLayer(192, 3);
  testParameterReluLayer(192, 192);
}

TEST(Layer, ResizeLayer) {
  TestConfig config;
  config.biasSize = 0;
  config.layerConfig.set_type("resize");
  config.layerConfig.set_size(64);

  config.inputDefs.push_back({INPUT_DATA, "layer_0", 16, 0});
  config.layerConfig.add_inputs();

  for (auto useGpu : {false, true}) {
    testLayerGrad(config, "resize", 100, false, useGpu);
  }
}

TEST(Layer, RotateLayer) {
  TestConfig config;
  config.biasSize = 0;
  config.layerConfig.set_type("rotate");
  const int CHANNEL = 2;
  const int HEIGHT = 8;
  const int WIDTH = 4;
  const int INPUT_SIZE = HEIGHT * WIDTH * CHANNEL;
  config.layerConfig.set_size(INPUT_SIZE);
  config.layerConfig.set_height(HEIGHT);
  config.layerConfig.set_width(WIDTH);
  config.inputDefs.push_back({INPUT_DATA, "layer_0", INPUT_SIZE, 0});
  config.layerConfig.add_inputs();

  for (auto useGpu : {false, true}) {
    testLayerGrad(config, "rotate", 100, false, useGpu);
  }
}

TEST(Layer, NCELayer) {
  TestConfig config;
  size_t numClasses = 4;
  config.layerConfig.set_type("nce");
  config.layerConfig.set_size(1);
  config.layerConfig.set_active_type("sigmoid");
  config.layerConfig.set_num_classes(numClasses);
  config.biasSize = numClasses;

  config.inputDefs.push_back(
      {INPUT_DATA, "layer_0", /* dim= */ 16, /* paraSize= */ 16 * numClasses});
  config.inputDefs.push_back(
      {INPUT_LABEL, "label", /* dim= */ numClasses, /* paraSize= */ 0});
  config.layerConfig.add_inputs();
  config.layerConfig.add_inputs();

  for (auto withWeight : {false, true}) {
    if (withWeight) {
      config.inputDefs.push_back(
          {INPUT_DATA_TARGET, "weight", /* dim= */ 1, /* paraSize= */ 0});
      config.layerConfig.add_inputs();
    }

    for (auto isIdLabel : {false, true}) {
      config.inputDefs[1] = {
          isIdLabel ? INPUT_LABEL : INPUT_SPARSE_NON_VALUE_DATA,
          "label",
          /* dim= */ numClasses,
          /* paraSize= */ 0};

      for (auto withDist : {false, true}) {
        config.layerConfig.clear_neg_sampling_dist();
        if (withDist) {
          double sum = 0;
          for (size_t i = 0; i < numClasses; ++i) {
            real p = rand();  // NOLINT use rand_r
            config.layerConfig.add_neg_sampling_dist(p);
            sum += p;
          }
          for (size_t i = 0; i < numClasses; ++i) {
            real p = config.layerConfig.neg_sampling_dist(i) / sum;
            config.layerConfig.set_neg_sampling_dist(i, p);
          }
        }
        LOG(INFO) << "NCELayer "
                  << " isIdLabel=" << isIdLabel << " withWeight=" << withWeight
                  << " withDist=" << withDist;
        // Not support GPU now
        testLayerGrad(config,
                      "nce",
                      100,
                      /* trans= */ false,
                      /* useGpu */ false);
      }
    }
  }
}

TEST(Layer, GatedRecurrentLayer) {
  TestConfig config;
  config.layerConfig.set_type("gated_recurrent");
  config.layerConfig.set_size(4);
  config.layerConfig.set_active_type("sigmoid");
  config.layerConfig.set_active_gate_type("sigmoid");
  config.biasSize = 12;

  config.inputDefs.push_back(
      {INPUT_SEQUENCE_DATA, "layer_0", /* dim= */ 12, /* paraSize= */ 48});
  config.layerConfig.add_inputs();

  for (auto useGpu : {false, true}) {
    for (auto reversed : {false, true}) {
      config.layerConfig.set_reversed(reversed);
      config.testState = !reversed;
      testLayerGrad(config, "gated_recurrent", 100, /* trans= */ false, useGpu);
    }
  }
}

TEST(Layer, GruStepLayer) {
  TestConfig config;
  config.layerConfig.set_type("gru_step");
  config.layerConfig.set_size(4);
  config.layerConfig.set_active_type("sigmoid");
  config.layerConfig.set_active_gate_type("sigmoid");
  config.biasSize = 12;

  config.inputDefs.push_back(
      {INPUT_DATA, "layer_0", /* dim= */ 12, /* paraSize= */ 48});
  config.inputDefs.push_back(
      {INPUT_DATA, "layer_1", /* dim= */ 4, /* paraSize= */ 0});
  config.layerConfig.add_inputs();
  config.layerConfig.add_inputs();

  for (auto useGpu : {false, true}) {
    testLayerGrad(config, "gruStep", 100, /* trans= */ false, useGpu);
  }
}

TEST(Layer, LstmStepLayer) {
  TestConfig config;
  config.layerConfig.set_type("lstm_step");
  config.layerConfig.set_size(4);
  config.layerConfig.set_active_type("sigmoid");
  config.layerConfig.set_active_state_type("sigmoid");
  config.layerConfig.set_active_gate_type("sigmoid");
  config.biasSize = 12;
  config.testAccumulate = false;

  config.inputDefs.push_back(
      {INPUT_DATA, "layer_0", /* dim= */ 16, /* paraSize= */ 0});
  config.inputDefs.push_back(
      {INPUT_DATA, "layer_1", /* dim= */ 4, /* paraSize= */ 0});
  config.layerConfig.add_inputs();
  config.layerConfig.add_inputs();

  for (auto useGpu : {false, true}) {
    testLayerGrad(config, "lstmStep", 100, /* trans= */ false, useGpu);
  }
}

void testBatchNormLayer(const string& type, bool trans, bool useGpu) {
  TestConfig config;
  const int CHANNELS = 10;
  const int IMG_SIZE = 16;
  const int IMG_SIZE_Y = 8;
  size_t size = CHANNELS * IMG_SIZE * IMG_SIZE_Y;
  config.layerConfig.set_type(type);
  config.layerConfig.set_size(size);
  config.layerConfig.set_active_type("sigmoid");
  config.biasSize = CHANNELS;
  config.inputDefs.push_back({INPUT_DATA,
                              "layer_0",
                              /* dim= */ size,
                              /* paraSize= */ CHANNELS});

  config.inputDefs.push_back({INPUT_DATA, "layer_1_running_mean", 1, CHANNELS});
  config.inputDefs.back().isStatic = true;
  config.inputDefs.push_back({INPUT_DATA, "layer_2_running_var", 1, CHANNELS});
  config.inputDefs.back().isStatic = true;

  LayerInputConfig* input = config.layerConfig.add_inputs();
  config.layerConfig.add_inputs();
  config.layerConfig.add_inputs();

  ImageConfig* img_conf = input->mutable_image_conf();
  img_conf->set_channels(CHANNELS);
  img_conf->set_img_size(IMG_SIZE);
  img_conf->set_img_size_y(IMG_SIZE_Y);

  testLayerGrad(config,
                "batch_norm",
                64,
                /* trans= */ trans,
                useGpu,
                /* useWeight */ true);
}

TEST(Layer, BatchNormalizationLayer) {
  testBatchNormLayer("batch_norm", false, false);
#ifndef PADDLE_ONLY_CPU
  testBatchNormLayer("batch_norm", false, true);
  if (hl_get_cudnn_lib_version() >= int(4000)) {
    testBatchNormLayer("cudnn_batch_norm", false, true);
  }
#endif
}

void testConvOperator(bool isDeconv) {
  TestConfig config;
  const int NUM_FILTERS = 16;
  const int FILTER_SIZE = 2;
  const int FILTER_SIZE_Y = 3;
  const int CHANNELS = 3;
  const int IMAGE_SIZE = 16;
  const int IMAGE_SIZE_Y = 9;
  OperatorConfig& operatorConf = *config.layerConfig.add_operator_confs();
  if (isDeconv) {
    operatorConf.set_type("convt");
  } else {
    operatorConf.set_type("conv");
  }
  ConvConfig* conv = operatorConf.mutable_conv_conf();
  operatorConf.set_num_filters(NUM_FILTERS);
  conv->set_filter_size(FILTER_SIZE);
  conv->set_filter_size_y(FILTER_SIZE_Y);
  conv->set_channels(CHANNELS);
  conv->set_padding(0);
  conv->set_padding_y(1);
  conv->set_stride(2);
  conv->set_stride_y(2);
  conv->set_groups(1);
  conv->set_img_size(IMAGE_SIZE);
  conv->set_img_size_y(IMAGE_SIZE_Y);
  conv->set_output_x(outputSize(conv->img_size(),
                                conv->filter_size(),
                                conv->padding(),
                                conv->stride(),
                                /*  caffeMode */ true));
  conv->set_output_y(outputSize(conv->img_size_y(),
                                conv->filter_size_y(),
                                conv->padding_y(),
                                conv->stride_y(),
                                /*  caffeMode */ true));

  if (isDeconv) {
    conv->set_filter_channels(NUM_FILTERS / conv->groups());
    config.inputDefs.push_back({INPUT_DATA,
                                "layer_0",
                                conv->output_x() * conv->output_y() * CHANNELS,
                                0});
    config.layerConfig.set_size(IMAGE_SIZE * IMAGE_SIZE_Y * NUM_FILTERS);
  } else {
    conv->set_filter_channels(conv->channels() / conv->groups());
    config.inputDefs.push_back(
        {INPUT_DATA, "layer_0", IMAGE_SIZE * IMAGE_SIZE_Y * CHANNELS, 0});
    config.layerConfig.set_size(conv->output_x() * conv->output_y() *
                                NUM_FILTERS);
  }

  config.inputDefs.push_back(
      {INPUT_DATA,
       "layer_1",
       FILTER_SIZE * FILTER_SIZE_Y * CHANNELS * NUM_FILTERS,
       0});
  config.layerConfig.add_inputs();
  config.layerConfig.add_inputs();

  testOperatorGrad(config, operatorConf, 100, /*useGpu*/ true, false);
}

TEST(Operator, conv) {
  testConvOperator(/*isDeconv*/ true);
  testConvOperator(/*isDeconv*/ false);
}

TEST(Layer, FeatureMapExpandLayer) {
  TestConfig config;
  config.layerConfig.set_type("featmap_expand");
  const int CHANNELS = 10;
  const int INPUT_SIZE = 100;
  config.layerConfig.set_size(INPUT_SIZE * CHANNELS);
  config.layerConfig.set_num_filters(CHANNELS);
  config.inputDefs.push_back({INPUT_SEQUENCE_DATA,
                              "layer_0",
                              /* dim= */ INPUT_SIZE,
                              /* paraSize= */ 0});
  config.layerConfig.add_inputs();
  for (auto useGpu : {false, true}) {
    for (auto asRowVec : {false, true}) {
      config.layerConfig.set_user_arg(asRowVec ? "as_row_vec" : "as_col_vec");
      testLayerGrad(config,
                    "featmap_expand",
                    /*batch_size*/ 100,
                    /* trans= */ false,
                    useGpu,
                    /* useWeight */ true);
    }
  }
}

TEST(Layer, MultiplexLayer) {
  TestConfig config;
  const int LAYER_SIZE = 100;
  config.layerConfig.set_type("multiplex");
  config.layerConfig.set_size(LAYER_SIZE);

  config.inputDefs.push_back({INPUT_LABEL, "layer_0", 2, 0});
  config.inputDefs.push_back(
      {INPUT_DATA, "layer_1", /* dim= */ LAYER_SIZE, /* paraSize= */ 0});
  config.inputDefs.push_back(
      {INPUT_DATA, "layer_2", /* dim= */ LAYER_SIZE, /* paraSize= */ 0});
  config.layerConfig.add_inputs();
  config.layerConfig.add_inputs();
  config.layerConfig.add_inputs();

  for (auto useGpu : {false, true}) {
    testLayerGrad(config, "multiplex", 512, /* trans= */ false, useGpu);
  }
}

TEST(Layer, PadLayer) {
  TestConfig config;
  config.biasSize = 0;
  config.layerConfig.set_type("pad");

  int c = 4;
  int h = 31;
  int w = 36;
  size_t size = c * h * w;
  config.inputDefs.push_back({INPUT_DATA, "layer_0", size, 0});
  LayerInputConfig* input = config.layerConfig.add_inputs();
  PadConfig* pad = input->mutable_pad_conf();
  ImageConfig* image = pad->mutable_image_conf();

  image->set_channels(c);
  image->set_img_size(h);
  image->set_img_size_y(w);
  pad->add_pad_c(1);
  pad->add_pad_c(2);
  pad->add_pad_h(2);
  pad->add_pad_h(3);
  pad->add_pad_w(3);
  pad->add_pad_w(5);

  for (auto useGpu : {false, true}) {
    testLayerGrad(config, "pad", 10, false, useGpu);
  }
}

TEST(Layer, CrossChannelNormLayer) {
  TestConfig config;
  config.paramInitialMean = 1.;
  config.paramInitialStd = 0.;
  config.layerConfig.set_type("norm");
  config.layerConfig.set_size(100);
  LayerInputConfig* input = config.layerConfig.add_inputs();
  NormConfig* norm = input->mutable_norm_conf();
  norm->set_norm_type("cross-channel-norm");
  norm->set_channels(10);
  norm->set_size(100);
  norm->set_scale(0);
  norm->set_pow(0);
  norm->set_blocked(0);
  config.inputDefs.push_back({INPUT_DATA, "layer_0", 100, 10});

  for (auto useGpu : {false, true}) {
    testLayerGrad(config, "cross-channel-norm", 10, false, useGpu, false);
  }
}

TEST(Layer, smooth_l1) {
  TestConfig config;
  config.layerConfig.set_type("smooth_l1");

  config.inputDefs.push_back({INPUT_DATA, "layer_0", 200, 0});
  config.inputDefs.push_back({INPUT_DATA_TARGET, "layer_1", 200, 0});
  config.layerConfig.add_inputs();
  config.layerConfig.add_inputs();

  for (auto useGpu : {false, true}) {
    testLayerGrad(config, "smooth_l1", 100, false, useGpu, false);
  }
}

TEST(Layer, multibox_loss) {
  TestConfig config;
  config.layerConfig.set_type("multibox_loss");
  config.biasSize = 0;
  LayerInputConfig* input = config.layerConfig.add_inputs();
  MultiBoxLossConfig* multiboxLoss = input->mutable_multibox_loss_conf();
  multiboxLoss->set_num_classes(21);
  multiboxLoss->set_input_num(1);
  multiboxLoss->set_overlap_threshold(0.5);
  multiboxLoss->set_neg_pos_ratio(3);
  multiboxLoss->set_neg_overlap(0.5);
  multiboxLoss->set_background_id(0);
  multiboxLoss->set_height(3);
  multiboxLoss->set_width(3);

  size_t gtNum = 1;
  MatrixPtr labelValue = Matrix::create(gtNum, 6, false, false);
  labelValue->randomizeUniform();
  labelValue->add(-0.5);
  labelValue->sigmoid(*labelValue);
  real* labelData = labelValue->getData();
  size_t labelWidth = labelValue->getWidth();
  for (size_t i = 0; i < gtNum; ++i) {
    *(labelData + i * labelWidth) = std::rand() % 20 + 1;
    *(labelData + i * labelWidth + 1) = 0.400259;
    *(labelData + i * labelWidth + 2) = 0.377857;
    *(labelData + i * labelWidth + 3) = 0.525712;
    *(labelData + i * labelWidth + 4) = 0.519368;
  }
  vector<int> seqStartPositions(gtNum + 1, 0);
  for (size_t i = 1; i <= gtNum; ++i) {
    seqStartPositions[i] = i;
  }

  // Ensure at lease one matched bbox
  MatrixPtr priorValue = Matrix::create(1, 72, false, false);
  priorValue->randomizeUniform();
  priorValue->add(-0.5);
  priorValue->sigmoid(*priorValue);
  real* priorData = priorValue->getData();
  *(priorData) = 0.424811;
  *(priorData + 1) = 0.397059;
  *(priorData + 2) = 0.538905;
  *(priorData + 3) = 0.447091;
  *(priorData + 4) = 0.425720;
  *(priorData + 5) = 0.515228;
  *(priorData + 6) = 0.519452;
  *(priorData + 7) = 0.591065;

  config.inputDefs.push_back(
      {INPUT_SELF_DEFINE_DATA, "priorbox", priorValue, {}});
  config.inputDefs.push_back(
      {INPUT_SELF_DEFINE_DATA, "label", labelValue, seqStartPositions});
  config.inputDefs.push_back({INPUT_DATA, "locPred", 36, 0});
  config.inputDefs.push_back({INPUT_DATA, "confPred", 189, 0});
  config.layerConfig.add_inputs();
  config.layerConfig.add_inputs();
  config.layerConfig.add_inputs();

  for (auto useGpu : {false, true}) {
    testLayerGrad(config, "multibox_loss", 1, false, useGpu, false);
  }
}

TEST(Layer, TransLayer) {
  TestConfig config;
  const int height = 128;
  const int width = 1028;
  config.layerConfig.set_type("trans");
  config.layerConfig.set_size(width);

  config.inputDefs.push_back(
      {INPUT_DATA, "layer_0", /* dim= */ height * width, /* paraSize= */ 0});
  config.layerConfig.add_inputs();

  for (auto useGpu : {false, true}) {
    testLayerGrad(config, "trans", height, /* trans= */ false, useGpu);
  }
}

TEST(Layer, RowConvLayer) {
  const int context = 3;
  const int size = 512;

  TestConfig config;
  config.layerConfig.set_type("row_conv");
  config.layerConfig.set_size(size);
  config.layerConfig.set_active_type("sigmoid");

  config.inputDefs.push_back(
      {INPUT_SEQUENCE_DATA, "layer_0", size, context * size});
  LayerInputConfig* input = config.layerConfig.add_inputs();
  RowConvConfig* conv = input->mutable_row_conv_conf();
  conv->set_context_length(context);

  for (auto useGpu : {false, true}) {
    testLayerGrad(config, "row_conv", 100, false, useGpu, false);
  }
}

TEST(Layer, CropLayer) {
  TestConfig config;
  // config input_0
  config.inputDefs.push_back({INPUT_DATA, "layer_0", 1024, 0});
  LayerInputConfig* input = config.layerConfig.add_inputs();
  ImageConfig* img = input->mutable_image_conf();
  img->set_channels(4);
  img->set_img_size(16);
  config.layerConfig.set_axis(2);
  config.layerConfig.add_offset(0);
  config.layerConfig.add_offset(0);

  // config input_1
  config.inputDefs.push_back({INPUT_DATA, "layer_1", 128, 0});
  input = config.layerConfig.add_inputs();
  img = input->mutable_image_conf();
  img->set_channels(2);
  img->set_img_size(8);

  // config crop layer
  config.layerConfig.set_type("crop");
  config.layerConfig.set_name("cropLayer");

  for (auto useGpu : {false, true}) {
    testLayerGrad(config, "crop", 100, false, useGpu, false);
  }
}

<<<<<<< HEAD
TEST(Layer, roi_pool) {
  TestConfig config;
  config.layerConfig.set_type("roi_pool");
  config.biasSize = 0;
  LayerInputConfig* input = config.layerConfig.add_inputs();
  ROIPoolConfig* roiPoolConf = input->mutable_roi_pool_conf();
  roiPoolConf->set_pooled_width(7);
  roiPoolConf->set_pooled_height(7);
  roiPoolConf->set_spatial_scale(1. / 16);
  roiPoolConf->set_width(14);
  roiPoolConf->set_height(14);

  const size_t roiNum = 10;
  const size_t roiDim = 10;
  const size_t batchSize = 5;
  MatrixPtr roiValue = Matrix::create(roiNum, roiDim, false, false);
  roiValue->zeroMem();
  real* roiData = roiValue->getData();
  for (size_t i = 0; i < roiNum; ++i) {
    roiData[i * roiDim + 0] = std::rand() % batchSize;
    roiData[i * roiDim + 1] = std::rand() % 224;  // xMin
    roiData[i * roiDim + 2] = std::rand() % 224;  // yMin
    size_t xMin = static_cast<size_t>(roiData[i * roiDim + 1]);
    size_t yMin = static_cast<size_t>(roiData[i * roiDim + 2]);
    roiData[i * roiDim + 3] = xMin + std::rand() % (224 - xMin);  // xMax
    roiData[i * roiDim + 4] = yMin + std::rand() % (224 - yMin);  // yMax
  }

  config.inputDefs.push_back({INPUT_DATA, "input", 3 * 14 * 14, {}});
  config.inputDefs.push_back({INPUT_SELF_DEFINE_DATA, "rois", roiValue, {}});
  config.layerConfig.add_inputs();

  for (auto useGpu : {false, true}) {
    testLayerGrad(config, "roi_pool", batchSize, false, useGpu, false);
=======
vector<real> randSampling(real range, int n) {
  CHECK_GE(range, n);
  vector<real> num(range);
  iota(begin(num), end(num), 0.);
  if (range == n) return num;

  random_shuffle(begin(num), end(num));
  num.resize(n);
  sort(begin(num), end(num));
  return num;
}

TEST(Layer, SubNestedSequenceLayer) {
  // layer size is not crutial for this layer,
  // so use a small layer size in unittest
  const int layerSize = 4;

  const int maxSeqNum = 50;
  const int maxSeqLen = 50;
  const int maxBeamSize = 32;

  srand((size_t)(time(NULL)));
  int beamSize = 1 + (rand() % maxBeamSize);

  TestConfig config;
  config.layerConfig.set_type("sub_nested_seq");
  config.layerConfig.set_name("sub_nested_seq_layer");
  config.layerConfig.set_size(layerSize);

  int seqNum = 1 + (rand() % maxSeqNum);

  // sequence information for the first input, it is a nested sequence
  vector<int> seqStartPos(seqNum + 1, 0);
  vector<int> subSeqStartPos(1, 0);

  // selected indices
  MatrixPtr selectedIndices = Matrix::create(seqNum, beamSize, false, false);
  selectedIndices->one();
  selectedIndices->mulScalar(-1.);
  real* indicesData = selectedIndices->getData();

  for (int i = 0; i < seqNum; ++i) {
    int subSeqNum = 1 + (rand() % maxSeqNum);
    for (int j = 0; j < subSeqNum; ++j) {
      subSeqStartPos.push_back(subSeqStartPos.back() +
                               (1 + (rand() % maxSeqLen)));
    }
    vector<real> selSeqs =
        randSampling(static_cast<real>(subSeqNum), min(beamSize, subSeqNum));
    memcpy(indicesData + (i * beamSize),
           selSeqs.data(),
           selSeqs.size() * sizeof(real));
    seqStartPos[i + 1] = subSeqStartPos.back();
  }

  MatrixPtr seqInputPtr =
      Matrix::create(seqStartPos.back(), layerSize, false, false);
  seqInputPtr->randomizeUniform();
  config.inputDefs.push_back({INPUT_SELF_DEFINE_DATA,
                              "nested_seq_input",
                              seqInputPtr,
                              seqStartPos,
                              subSeqStartPos});
  config.layerConfig.add_inputs();
  config.inputDefs.push_back(
      {INPUT_SELF_DEFINE_DATA, "selected_indices", selectedIndices});
  config.layerConfig.add_inputs();

  for (auto useGpu : {false, true}) {
    testLayerGrad(config,
                  "sub_nested_seq",
                  /* batchSize */ seqNum,
                  /* trans */ false,
                  /* useGpu*/ useGpu,
                  /* useWeight */ false);
  }
}

TEST(Layer, ClipLayer) {
  const size_t batchSize = 128;
  const size_t size = 512;
  TestConfig config;
  config.layerConfig.set_type("clip");
  config.inputDefs.push_back({INPUT_DATA, "input", size, 0});
  LayerInputConfig* input = config.layerConfig.add_inputs();
  ClipConfig* layerConf = input->mutable_clip_conf();
  double p1 = std::rand() / (double)RAND_MAX;
  double p2 = std::rand() / (double)RAND_MAX;
  layerConf->set_min(std::min(p1, p2));
  layerConf->set_max(std::max(p1, p2));
  for (auto useGpu : {false, true}) {
    testLayerGrad(config, "clip", batchSize, false, useGpu, false);
  }
}

TEST(Layer, RowL2NormLayer) {
  const size_t batchSize = 128;
  const size_t size = 512;
  TestConfig config;
  config.layerConfig.set_type("row_l2_norm");
  config.layerConfig.set_size(size);
  config.inputDefs.push_back({INPUT_DATA, "input", size, 0});
  config.layerConfig.add_inputs();
  for (auto useGpu : {false, true}) {
    testLayerGrad(config, "row_l2_norm", batchSize, false, useGpu, false);
>>>>>>> d08550fd
  }
}

int main(int argc, char** argv) {
  testing::InitGoogleTest(&argc, argv);
  initMain(argc, argv);
  FLAGS_thread_local_rand_use_global_seed = true;
  srand(1);
  return RUN_ALL_TESTS();
}<|MERGE_RESOLUTION|>--- conflicted
+++ resolved
@@ -1899,7 +1899,6 @@
   }
 }
 
-<<<<<<< HEAD
 TEST(Layer, roi_pool) {
   TestConfig config;
   config.layerConfig.set_type("roi_pool");
@@ -1934,7 +1933,9 @@
 
   for (auto useGpu : {false, true}) {
     testLayerGrad(config, "roi_pool", batchSize, false, useGpu, false);
-=======
+  }
+}
+
 vector<real> randSampling(real range, int n) {
   CHECK_GE(range, n);
   vector<real> num(range);
@@ -2040,7 +2041,6 @@
   config.layerConfig.add_inputs();
   for (auto useGpu : {false, true}) {
     testLayerGrad(config, "row_l2_norm", batchSize, false, useGpu, false);
->>>>>>> d08550fd
   }
 }
 
