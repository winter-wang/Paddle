#   Copyright (c) 2018 PaddlePaddle Authors. All Rights Reserve.
#
# Licensed under the Apache License, Version 2.0 (the "License");
# you may not use this file except in compliance with the License.
# You may obtain a copy of the License at
#
#     http://www.apache.org/licenses/LICENSE-2.0
#
# Unless required by applicable law or agreed to in writing, software
# distributed under the License is distributed on an "AS IS" BASIS,
# WITHOUT WARRANTIES OR CONDITIONS OF ANY KIND, either express or implied.
# See the License for the specific language governing permissions and
# limitations under the License.
"""
All layers just related to the neural network.
"""

from ..layer_helper import LayerHelper
from ..initializer import Normal, Constant
from ..framework import Variable
from ..param_attr import ParamAttr
from tensor import concat

__all__ = [
<<<<<<< HEAD
    'fc',
    'embedding',
    'dynamic_lstm',
    'gru_unit',
    'linear_chain_crf',
    'crf_decoding',
    'cos_sim',
    'cross_entropy',
    'square_error_cost',
    'accuracy',
    'chunk_eval',
    'sequence_conv',
    'conv2d',
    'sequence_pool',
    'pool2d',
    'batch_norm',
    'beam_search_decode',
    'conv2d_transpose',
    'sequence_expand',
    'lstm_unit',
    'reduce_sum',
    'reduce_mean',
    'reduce_max',
    'reduce_min',
    'sequence_first_step',
    'sequence_last_step',
    'dropout',
    'split',
    'im2sequence',
=======
    'fc', 'embedding', 'dynamic_lstm', 'gru_unit', 'linear_chain_crf',
    'crf_decoding', 'cos_sim', 'cross_entropy', 'square_error_cost', 'accuracy',
    'chunk_eval', 'sequence_conv', 'conv2d', 'sequence_pool', 'pool2d',
    'batch_norm', 'beam_search_decode', 'conv2d_transpose', 'sequence_expand',
    'lstm_unit', 'reduce_sum', 'reduce_mean', 'reduce_max', 'reduce_min',
    'sequence_first_step', 'sequence_last_step', 'dropout', 'split',
    'l2_normalize', 'matmul', 'warpctc', 'sequence_reshape'
>>>>>>> eaa8d680
]


def fc(input,
       size,
       num_flatten_dims=1,
       param_attr=None,
       bias_attr=None,
       act=None,
       name=None):
    """
    **Fully Connected Layer**

    The fully connected layer can take multiple tensors as its inputs. It
    creates a variable (one for each input tensor) called weights for each input
    tensor, which represents a fully connected weight matrix from each input
    unit to each output unit. The fully connected layer multiplies each input
    tensor with its coresponding weight to produce an output Tensor. If
    multiple input tensors are given, the results of multiple multiplications
    will be sumed up. If bias_attr is not None, a biases variable will be
    created and added to the output. Finally, if activation is not None,
    it will be applied to the output as well.

    This process can be formulated as follows:

    .. math::

        Out = Act({\sum_{i=0}^{N-1}W_iX_i + b})

    In the above equation:

    * :math:`N`: Number of the input.
    * :math:`X_i`: The input tensor.
    * :math:`W`: The weights created by this layer.
    * :math:`b`: The bias parameter created by this layer (if needed).
    * :math:`Act`: The activation funtion.
    * :math:`Out`: The output tensor.

    Args:
       input(Variable|list): The input tensor(s) to the fully connected layer.
       size(int): The number of output units in the fully connected layer.
       num_flatten_dims(int): The fc layer can accept an input tensor with more
                              than two dimensions. If this happens, the
                              multidimensional tensor will first be flattened
                              into a 2-dimensional matrix. The parameter
                              `num_flatten_dims` determines how the input tensor
                              is flattened: the first `num_flatten_dims`
                              dimensions will be flatten to form the first
                              dimension of the final matrix (height of the
                              matrix), and the rest `rank(X) - num_flatten_dims`
                              dimensions are flattened to form the second
                              dimension of the final matrix (width of the matrix).
                              For example, suppose `X` is a 6-dimensional tensor
                              with a shape [2, 3, 4, 5, 6], and
                              `num_flatten_dims` = 3. Then, the flattened matrix
                              will have a shape [2 x 3 x 4, 5 x 6] = [24, 30].
                              By default, `num_flatten_dims` is set to 1.
       param_attr(ParamAttr|list): The parameter attribute for learnable
                                   parameters/weights of the fully connected
                                   layer.
       param_initializer(ParamAttr|list): The initializer used for the
                                          weight/parameter. If set None,
                                          XavierInitializer() will be used.
       bias_attr(ParamAttr|list): The parameter attribute for the bias parameter
                                  for this layer. If set None, no bias will be
                                  added to the output units.
       bias_initializer(ParamAttr|list): The initializer used for the bias.
                                        If set None, then ConstantInitializer()
                                        will be used.
       act(str): Activation to be applied to the output of the fully connected
                 layer.
       name(str): Name/alias of the fully connected layer.


    Returns:
        Variable: The output tensor variable.

    Raises:
        ValueError: If rank of the input tensor is less than 2.

    Examples:
        .. code-block:: python

          data = fluid.layers.data(name="data", shape=[32, 32], dtype="float32")
          fc = fluid.layers.fc(input=data, size=1000, act="tanh")
    """

    helper = LayerHelper("fc", **locals())

    dtype = helper.input_dtype()

    mul_results = []
    for input_var, param_attr in helper.iter_inputs_and_params():
        input_shape = input_var.shape
        param_shape = [
            reduce(lambda a, b: a * b, input_shape[num_flatten_dims:], 1)
        ] + [size]
        w = helper.create_parameter(
            attr=param_attr, shape=param_shape, dtype=dtype, is_bias=False)
        tmp = helper.create_tmp_variable(dtype)
        helper.append_op(
            type="mul",
            inputs={
                "X": input_var,
                "Y": w,
            },
            outputs={"Out": tmp},
            attrs={"x_num_col_dims": num_flatten_dims,
                   "y_num_col_dims": 1})
        mul_results.append(tmp)

    # sum
    if len(mul_results) == 1:
        pre_bias = mul_results[0]
    else:
        pre_bias = helper.create_tmp_variable(dtype)
        helper.append_op(
            type="sum", inputs={"X": mul_results}, outputs={"Out": pre_bias})
    # add bias
    pre_activation = helper.append_bias_op(pre_bias)
    # add activation
    return helper.append_activation(pre_activation)


def embedding(input, size, is_sparse=False, param_attr=None, dtype='float32'):
    """
    **Embedding Layer**

    This layer is used to lookup a vector of IDs, provided by *input*, in a lookup table.
    The result of this lookup is the embedding of each ID in the *input*.

    All the input variables are passed in as local variables to the LayerHelper
    constructor.

    Args:
       input(Variable): Input to the function
       size(tuple|list|None): Shape of the look up table parameter
       is_sparse(bool): Boolean flag that specifying whether the input is sparse
       param_attr(ParamAttr): Parameters for this layer
       dtype(np.dtype|core.DataType|str): The type of data : float32, float_16, int etc

    Returns:
        Variable: The tensor variable storing the embeddings of the \
                  supplied inputs.

    Examples:
        .. code-block:: python

          dict_size = len(dataset.ids)
          data = fluid.layers.data(name='ids', shape=[32, 32], dtype='float32')
          fc = fluid.layers.embedding(input=data, size=[dict_size, 16])
    """

    helper = LayerHelper('embedding', **locals())
    w = helper.create_parameter(
        attr=helper.param_attr, shape=size, dtype=dtype, is_bias=False)
    tmp = helper.create_tmp_variable(dtype)
    helper.append_op(
        type='lookup_table',
        inputs={'Ids': input,
                'W': w},
        outputs={'Out': tmp},
        attrs={'is_sparse': is_sparse})
    return tmp


# TODO(qijun): expose H0 and C0
def dynamic_lstm(input,
                 size,
                 param_attr=None,
                 bias_attr=None,
                 use_peepholes=True,
                 is_reverse=False,
                 gate_activation='sigmoid',
                 cell_activation='tanh',
                 candidate_activation='tanh',
                 dtype='float32'):
    """
    **Dynamic LSTM Layer**

    The defalut implementation is diagonal/peephole connection
    (https://arxiv.org/pdf/1402.1128.pdf), the formula is as follows:

    .. math::

        i_t & = \sigma(W_{ix}x_{t} + W_{ih}h_{t-1} + W_{ic}c_{t-1} + b_i)

        f_t & = \sigma(W_{fx}x_{t} + W_{fh}h_{t-1} + W_{fc}c_{t-1} + b_f)

        \\tilde{c_t} & = act_g(W_{cx}x_t + W_{ch}h_{t-1} + b_c)

        o_t & = \sigma(W_{ox}x_{t} + W_{oh}h_{t-1} + W_{oc}c_t + b_o)

        c_t & = f_t \odot c_{t-1} + i_t \odot \\tilde{c_t}

        h_t & = o_t \odot act_h(c_t)

    where the :math:`W` terms denote weight matrices (e.g. :math:`W_{xi}` is
    the matrix of weights from the input gate to the input), :math:`W_{ic}, \
    W_{fc}, W_{oc}` are diagonal weight matrices for peephole connections. In
    our implementation, we use vectors to reprenset these diagonal weight
    matrices. The :math:`b` terms denote bias vectors (:math:`b_i` is the input
    gate bias vector), :math:`\sigma` is the non-line activations, such as
    logistic sigmoid function, and :math:`i, f, o` and :math:`c` are the input
    gate, forget gate, output gate, and cell activation vectors, respectively,
    all of which have the same size as the cell output activation vector :math:`h`.

    The :math:`\odot` is the element-wise product of the vectors. :math:`act_g`
    and :math:`act_h` are the cell input and cell output activation functions
    and `tanh` is usually used for them. :math:`\\tilde{c_t}` is also called
    candidate hidden state, which is computed based on the current input and
    the previous hidden state.

    Set `use_peepholes` to `False` to disable peephole connection. The formula
    is omitted here, please refer to the paper
    http://www.bioinf.jku.at/publications/older/2604.pdf for details.

    Note that these :math:`W_{xi}x_{t}, W_{xf}x_{t}, W_{xc}x_{t}, W_{xo}x_{t}`
    operations on the input :math:`x_{t}` are NOT included in this operator.
    Users can choose to use fully-connect layer before LSTM layer.

    Args:
        input(Variable): The input of dynamic_lstm layer, which supports
                         variable-time length input sequence. The underlying
                         tensor in this Variable is a matrix with shape
                         (T X 4D), where T is the total time steps in this
                         mini-batch, D is the hidden size.
        size(int): 4 * hidden size.
        param_attr(ParamAttr): The parameter attribute for the learnable
                               hidden-hidden weights.

                               - The shape is (D x 4D), where D is the hidden
                                 size.
                               - Weights = {:math:`W_{ch}, W_{ih}, \
                                                W_{fh}, W_{oh}`}
        bias_attr(ParamAttr): The bias attribute for the learnable bias
                              weights, which contains two parts, input-hidden
                              bias weights and peephole connections weights if
                              setting `use_peepholes` to `True`.

                              1. `use_peepholes = False`
                                - The shape is (1 x 4D).
                                - Biases = {:math:`b_c, b_i, b_f, b_o`}.
                              2. `use_peepholes = True`
                                - The shape is (1 x 7D).
                                - Biases = { :math:`b_c, b_i, b_f, b_o, W_{ic}, \
                                                 W_{fc}, W_{oc}`}.
        use_peepholes(bool): Whether to enable diagonal/peephole connections,
                             default `True`.
        is_reverse(bool): Whether to compute reversed LSTM, default `False`.
        gate_activation(str): The activation for input gate, forget gate and
                              output gate. Choices = ["sigmoid", "tanh", "relu",
                              "identity"], default "sigmoid".
        cell_activation(str): The activation for cell output. Choices = ["sigmoid",
                              "tanh", "relu", "identity"], default "tanh".
        candidate_activation(str): The activation for candidate hidden state.
                              Choices = ["sigmoid", "tanh", "relu", "identity"],
                              default "tanh".
        dtype(str): Data type. Choices = ["float32", "float64"], default "float32".

    Returns:
        tuple: The hidden state, and cell state of LSTM. The shape of both \
        is (T x D), and lod is the same with the `input`.

    Examples:
        .. code-block:: python

            hidden_dim = 512
            forward_proj = fluid.layers.fc(input=input_seq, size=hidden_dim * 4,
                                           act=None, bias_attr=None)
            forward, _ = fluid.layers.dynamic_lstm(
                input=forward_proj, size=hidden_dim * 4, use_peepholes=False)
    """
    helper = LayerHelper('lstm', **locals())
    size = size / 4
    weight = helper.create_parameter(
        attr=helper.param_attr, shape=[size, 4 * size], dtype=dtype)
    bias_size = [1, 7 * size]
    if not use_peepholes:
        bias_size[1] = 4 * size
    bias = helper.create_parameter(
        attr=helper.bias_attr, shape=bias_size, dtype=dtype, is_bias=True)

    hidden = helper.create_tmp_variable(dtype)
    cell = helper.create_tmp_variable(dtype)
    batch_gate = helper.create_tmp_variable(dtype)
    batch_cell_pre_act = helper.create_tmp_variable(dtype)

    helper.append_op(
        type='lstm',
        inputs={'Input': input,
                'Weight': weight,
                'Bias': bias},
        outputs={
            'Hidden': hidden,
            'Cell': cell,
            'BatchGate': batch_gate,
            'BatchCellPreAct': batch_cell_pre_act
        },
        attrs={
            'use_peepholes': use_peepholes,
            'is_reverse': is_reverse,
            'gate_activation': gate_activation,
            'cell_activation': cell_activation,
            'candidate_activation': candidate_activation
        })
    return hidden, cell


def gru_unit(input,
             hidden,
             size,
             weight=None,
             bias=None,
             activation='tanh',
             gate_activation='sigmoid'):
    """
    GRU unit layer. The equation of a gru step is:

        .. math::
            u_t & = actGate(xu_{t} + W_u h_{t-1} + b_u)

            r_t & = actGate(xr_{t} + W_r h_{t-1} + b_r)

            m_t & = actNode(xm_t + W_c dot(r_t, h_{t-1}) + b_m)

            h_t & = dot((1-u_t), m_t) + dot(u_t, h_{t-1})

    The inputs of gru unit includes :math:`z_t`, :math:`h_{t-1}`. In terms
    of the equation above, the :math:`z_t` is split into 3 parts -
    :math:`xu_t`, :math:`xr_t` and :math:`xm_t`. This means that in order to
    implement a full GRU unit operator for an input, a fully
    connected layer has to be applied, such that :math:`z_t = W_{fc}x_t`.

    The terms :math:`u_t` and :math:`r_t` represent the update and reset gates
    of the GRU cell. Unlike LSTM, GRU has one lesser gate. However, there is
    an intermediate candidate hidden output, which is denoted by :math:`m_t`.
    This layer has three outputs :math:`h_t`, :math:`dot(r_t, h_{t-1})`
    and concatenation of :math:`u_t`, :math:`r_t` and :math:`m_t`.

    Args:
        input (Variable): The fc transformed input value of current step.
        hidden (Variable): The hidden value of lstm unit from previous step.
        size (integer): The input dimension value.
        weight (ParamAttr): The weight parameters for gru unit. Default: None
        bias (ParamAttr): The bias parameters for gru unit. Default: None
        activation (string): The activation type for cell (actNode). Default: 'tanh'
        gate_activation (string): The activation type for gates (actGate). Default: 'sigmoid'

    Returns:
        tuple: The hidden value, reset-hidden value and gate values.

    Examples:

        .. code-block:: python

             # assuming we have x_t_data and prev_hidden of size=10
             x_t = fluid.layers.fc(input=x_t_data, size=30)
             hidden_val, r_h_val, gate_val = fluid.layers.gru_unit(input=x_t,
                                                    hidden = prev_hidden)

    """
    activation_dict = dict(
        identity=0,
        sigmoid=1,
        tanh=2,
        relu=3, )
    activation = activation_dict[activation]
    gate_activation = activation_dict[gate_activation]

    helper = LayerHelper('gru_unit', **locals())
    dtype = helper.input_dtype()
    size = size / 3

    # create weight
    if weight is None:
        weight = helper.create_parameter(
            attr=helper.param_attr, shape=[size, 3 * size], dtype=dtype)

    # create bias

    if bias is None:
        bias_size = [1, 3 * size]
        bias = helper.create_parameter(
            attr=helper.bias_attr, shape=bias_size, dtype=dtype, is_bias=True)

    gate = helper.create_tmp_variable(dtype)
    reset_hidden_pre = helper.create_tmp_variable(dtype)
    updated_hidden = helper.create_tmp_variable(dtype)

    helper.append_op(
        type='gru_unit',
        inputs={'Input': input,
                'HiddenPrev': hidden,
                'Weight': weight},
        outputs={
            'Gate': gate,
            'ResetHiddenPrev': reset_hidden_pre,
            'Hidden': updated_hidden,
        },
        attrs={
            'activation': 0,
            'gate_activation': 1,
        })

    return updated_hidden, reset_hidden_pre, gate


def linear_chain_crf(input, label, param_attr=None):
    helper = LayerHelper('linear_chain_crf', **locals())
    size = input.shape[1]
    transition = helper.create_parameter(
        attr=helper.param_attr,
        shape=[size + 2, size],
        dtype=helper.input_dtype())
    alpha = helper.create_tmp_variable(dtype=helper.input_dtype())
    emission_exps = helper.create_tmp_variable(dtype=helper.input_dtype())
    transition_exps = helper.create_tmp_variable(dtype=helper.input_dtype())
    log_likelihood = helper.create_tmp_variable(dtype=helper.input_dtype())
    helper.append_op(
        type='linear_chain_crf',
        inputs={"Emission": [input],
                "Transition": transition,
                "Label": label},
        outputs={
            "Alpha": [alpha],
            "EmissionExps": [emission_exps],
            "TransitionExps": transition_exps,
            "LogLikelihood": log_likelihood
        })

    return log_likelihood


def crf_decoding(input, param_attr, label=None):
    helper = LayerHelper('crf_decoding', **locals())
    transition = helper.get_parameter(param_attr.name)
    viterbi_path = helper.create_tmp_variable(dtype=helper.input_dtype())
    helper.append_op(
        type='crf_decoding',
        inputs={"Emission": [input],
                "Transition": transition,
                "Label": label},
        outputs={"ViterbiPath": [viterbi_path]})

    return viterbi_path


def cos_sim(X, Y, **kwargs):
    """
    This function performs the cosine similarity between two tensors
    X and Y and returns that as the output.
    """
    helper = LayerHelper('cos_sim', **kwargs)
    out = helper.create_tmp_variable(dtype=X.dtype)
    xnorm = helper.create_tmp_variable(dtype=X.dtype)
    ynorm = helper.create_tmp_variable(dtype=X.dtype)
    helper.append_op(
        type='cos_sim',
        inputs={'X': [X],
                'Y': [Y]},
        outputs={'Out': [out],
                 'XNorm': [xnorm],
                 'YNorm': [ynorm]})
    return out


def dropout(x, dropout_prob, is_test=False, seed=0, **kwargs):
    helper = LayerHelper('dropout', **kwargs)
    out = helper.create_tmp_variable(dtype=x.dtype)
    mask = helper.create_tmp_variable(dtype=x.dtype, stop_gradient=True)
    helper.append_op(
        type='dropout',
        inputs={'X': [x]},
        outputs={'Out': [out],
                 'Mask': [mask]},
        attrs={'dropout_prob': dropout_prob,
               'is_test': is_test,
               'seed': seed})
    return out


def cross_entropy(input, label, **kwargs):
    """
    **Cross Entropy Layer**

    This layer computes the cross entropy between `input` and `label`. It supports
    both standard cross-entropy and soft-label cross-entropy loss computation.

    1) One-hot cross-entropy:
	`soft_label = False`, `Label[i, 0]` indicates the class index for sample i:

        .. math::

            Y[i] = -\log(X[i, Label[i]])

    2) Soft-label cross-entropy:
	`soft_label = True`, `Label[i, j]` indicates the soft label of class j
	for sample i:

        .. math::

            Y[i] = \sum_j{-Label[i, j] * log(X[i, j])}

       Please make sure that in this case the summation of each row of `label`
       equals one.

    3) One-hot cross-entropy with vecterized `label`:
	 As a special case of 2), when each row of 'label' has only one
	 non-zero element which is equal to 1, soft-label cross-entropy degenerates
         to a one-hot cross-entropy with one-hot label representation.

    Args:
        input (Variable|list):  a 2-D tensor with shape [N x D], where N is the
            batch size and D is the number of classes. This input is a probability
            computed by the previous operator, which is almost always the result
            of a softmax operator.
        label (Variable|list): the ground truth which is a 2-D tensor. When
              `soft_label` is set to `False`, `label` is a tensor<int64> with shape
              [N x 1]. When `soft_label` is set to `True`, `label` is a
              tensor<float/double> with shape [N x D].
        soft_label (bool, via `**kwargs`): a flag indicating whether to interpretate
              the given labels as soft labels, default `False`.

    Returns:
         A 2-D tensor with shape [N x 1], the cross entropy loss.

    Raises:
        `ValueError`: 1) the 1st dimension of `input` and `label` are not equal; 2) when \
              `soft_label == True`, and the 2nd dimension of `input` and `label` are not \
               equal; 3) when `soft_label == False`, and the 2nd dimension of `label` is not 1.

    Examples:
        .. code-block:: python

          predict = fluid.layers.fc(input=net, size=classdim, act='softmax')
          cost = fluid.layers.cross_entropy(input=predict, label=label)
    """
    helper = LayerHelper('cross_entropy', **kwargs)
    out = helper.create_tmp_variable(dtype=input.dtype)
    helper.append_op(
        type='cross_entropy',
        inputs={'X': [input],
                'Label': [label]},
        outputs={'Y': [out]},
        attrs=kwargs)
    return out


def square_error_cost(input, label, **kwargs):
    """
    **Square error cost layer**

    This layer accepts input predictions and target label and returns the squared error cost.
    For predictions, :math:`X`, and target labels, :math:`Y`, the equation is:

    .. math::

        Out = (X - Y)^2

    In the above equation:

        * :math:`X`: Input predictions, a tensor.
        * :math:`Y`: Input labels, a tensor.
        * :math:`Out`: Output value, same shape with :math:`X`.

    Args:
       input(Variable): Input tensor, has predictions.
       label(Variable): Label tensor, has target labels.

    Returns:
        Variable: The tensor variable storing the element-wise squared error difference \
                  of input and label.

    Examples:
        .. code-block:: python

          y = layers.data(name='y', shape=[1], dtype='float32')
          y_predict = layers.data(name='y_predict', shape=[1], dtype='float32')
          cost = layers.square_error_cost(input=y_predict, label=y)

    """
    helper = LayerHelper('square_error_cost', **kwargs)
    minus_out = helper.create_tmp_variable(dtype=input.dtype)
    helper.append_op(
        type='elementwise_sub',
        inputs={'X': [input],
                'Y': [label]},
        outputs={'Out': [minus_out]})

    square_out = helper.create_tmp_variable(dtype=input.dtype)
    helper.append_op(
        type='square', inputs={'X': [minus_out]},
        outputs={'Out': [square_out]})
    return square_out


def accuracy(input, label, k=1, correct=None, total=None, **kwargs):
    """
    This function computes the accuracy using the input and label.
    The output is the top_k inputs and their indices.
    """
    helper = LayerHelper("accuracy", **kwargs)
    topk_out = helper.create_tmp_variable(dtype=input.dtype)
    topk_indices = helper.create_tmp_variable(dtype="int64")
    helper.append_op(
        type="top_k",
        inputs={"X": [input]},
        outputs={"Out": [topk_out],
                 "Indices": [topk_indices]},
        attrs={"k": k})
    acc_out = helper.create_tmp_variable(dtype="float32")
    if correct is None:
        correct = helper.create_tmp_variable(dtype="int64")
    if total is None:
        total = helper.create_tmp_variable(dtype="int64")
    helper.append_op(
        type="accuracy",
        inputs={
            "Out": [topk_out],
            "Indices": [topk_indices],
            "Label": [label]
        },
        outputs={
            "Accuracy": [acc_out],
            "Correct": [correct],
            "Total": [total],
        })
    return acc_out


def chunk_eval(input,
               label,
               chunk_scheme,
               num_chunk_types,
               excluded_chunk_types=None,
               **kwargs):
    """
    This function computes and outputs the precision, recall and
    F1-score of chunk detection.
    """
    helper = LayerHelper("chunk_eval", **kwargs)

    # prepare output
    precision = helper.create_tmp_variable(dtype="float32")
    recall = helper.create_tmp_variable(dtype="float32")
    f1_score = helper.create_tmp_variable(dtype="float32")
    num_infer_chunks = helper.create_tmp_variable(dtype="int64")
    num_label_chunks = helper.create_tmp_variable(dtype="int64")
    num_correct_chunks = helper.create_tmp_variable(dtype="int64")

    helper.append_op(
        type="chunk_eval",
        inputs={"Inference": [input],
                "Label": [label]},
        outputs={
            "Precision": [precision],
            "Recall": [recall],
            "F1-Score": [f1_score],
            "NumInferChunks": [num_infer_chunks],
            "NumLabelChunks": [num_label_chunks],
            "NumCorrectChunks": [num_correct_chunks]
        },
        attrs={
            "num_chunk_types": num_chunk_types,
            "chunk_scheme": chunk_scheme,
            "excluded_chunk_types": excluded_chunk_types or []
        })
    return precision, recall, f1_score, num_infer_chunks, num_label_chunks, num_correct_chunks


def sequence_conv(input,
                  num_filters,
                  filter_size=3,
                  filter_stride=1,
                  padding=None,
                  bias_attr=None,
                  param_attr=None,
                  act=None):
    """
    This function creates the op for sequence_conv, using the inputs and
    other convolutional configurations for the filters and stride as given
    in the input parameters to the function.
    """

    # FIXME(dzh) : want to unify the argument of python layer
    # function. So we ignore some unecessary attributes.
    # such as, padding_trainable, context_start.

    helper = LayerHelper('sequence_conv', **locals())
    dtype = helper.input_dtype()
    filter_shape = [filter_size * input.shape[1], num_filters]
    filter_param = helper.create_parameter(
        attr=helper.param_attr, shape=filter_shape, dtype=dtype)
    pre_bias = helper.create_tmp_variable(dtype)

    helper.append_op(
        type='sequence_conv',
        inputs={
            'X': [input],
            'Filter': [filter_param],
        },
        outputs={"Out": pre_bias},
        attrs={
            'contextStride': filter_stride,
            'contextStart': -int(filter_size / 2),
            'contextLength': filter_size
        })
    pre_act = helper.append_bias_op(pre_bias)
    return helper.append_activation(pre_act)


def conv2d(input,
           num_filters,
           filter_size,
           stride=None,
           padding=None,
           groups=None,
           param_attr=None,
           bias_attr=None,
           use_cudnn=True,
           act=None):
    """
    **Convlution2D Layer**

    The convolution2D layer calculates the output based on the input, filter
    and strides, paddings, dilations, groups parameters. Input(Input) and Output(Output)
    are in NCHW format. Where N is batch size, C is the number of channels, H is the height
    of the feature, and W is the width of the feature.
    The details of convolution layer, please refer UFLDL's `convolution,
    <http://ufldl.stanford.edu/tutorial/supervised/FeatureExtractionUsingConvolution/>`_ .
    If bias attribution and activation type are provided, bias is added to the output of the convolution,
    and the corresponding activation function is applied to the final result.
    For each input :math:`X`, the equation is:


    .. math::

        Out = \sigma (W \\ast X + b)

    In the above equation:

        * :math:`X`: Input value, a tensor with NCHW format.
        * :math:`W`: Filter value, a tensor with MCHW format.
        * :math:`\\ast`: Convolution operation.
        * :math:`b`: Bias value, a 2-D tensor with shape [M, 1].
        * :math:`\\sigma`: Activation function.
        * :math:`Out`: Output value, the shape of :math:`Out` and :math:`X` may be different.

    Example:

        Input:
            Input shape: $(N, C_{in}, H_{in}, W_{in})$

            Filter shape: $(C_{out}, C_{in}, H_f, W_f)$

        Output:
            Output shape: $(N, C_{out}, H_{out}, W_{out})$
        Where
    .. math::

        H_{out}&= \\frac{(H_{in} + 2 * paddings[0] - (dilations[0] * (H_f - 1) + 1))}{strides[0]} + 1 \\\\
        W_{out}&= \\frac{(W_{in} + 2 * paddings[1] - (dilations[1] * (W_f - 1) + 1))}{strides[1]} + 1

    Args:
        input(Variable): The input image with [N, C, H, W] format.
        num_filters(int): The number of filter. It is as same as the output
            image channel.
        filter_size(int|tuple|None): The filter size. If filter_size is a tuple,
            it must contain two integers, (filter_size_H, filter_size_W).
            Otherwise, the filter will be a square.
        stride(int|tuple): The stride size. If stride is a tuple, it must
            contain two integers, (stride_H, stride_W). Otherwise, the
            stride_H = stride_W = stride. Default: stride = 1.
        padding(int|tuple): The padding size. If padding is a tuple, it must
            contain two integers, (padding_H, padding_W). Otherwise, the
            padding_H = padding_W = padding. Default: padding = 0.
        groups(int): The groups number of the Conv2d Layer. According to grouped
            convolution in Alex Krizhevsky's Deep CNN paper: when group=2,
            the first half of the filters is only connected to the first half
            of the input channels, while the second half of the filters is only
            connected to the second half of the input channels. Default: groups=1
        param_attr(ParamAttr): The parameters to the Conv2d Layer. Default: None
        bias_attr(ParamAttr): Bias parameter for the Conv2d layer. Default: None
        use_cudnn(bool): Use cudnn kernel or not, it is valid only when the cudnn
            library is installed. Default: True
        act(str): Activation type. Default: None

    Returns:
        Variable: The tensor variable storing the convolution and \
                  non-linearity activation result.

    Raises:
        ValueError: If the shapes of input, filter_size, stride, padding and groups mismatch.

    Examples:
        .. code-block:: python

          data = fluid.layers.data(name='data', shape=[3, 32, 32], dtype='float32')
          conv2d = fluid.layers.conv2d(input=data, num_filters=2, filter_size=3, act="relu")
    """

    if stride is None:
        stride = [1, 1]
    helper = LayerHelper('conv2d', **locals())
    dtype = helper.input_dtype()

    num_channels = input.shape[1]
    if groups is None:
        num_filter_channels = num_channels
    else:
        if num_channels % groups != 0:
            raise ValueError("num_channels must be divisible by groups.")
        num_filter_channels = num_channels / groups

    if isinstance(filter_size, int):
        filter_size = [filter_size, filter_size]
    if isinstance(stride, int):
        stride = [stride, stride]
    if isinstance(padding, int):
        padding = [padding, padding]
    if not isinstance(use_cudnn, bool):
        raise ValueError("use_cudnn should be True or False")

    input_shape = input.shape
    filter_shape = [num_filters, num_filter_channels] + filter_size

    def _get_default_param_initializer():
        std = (2.0 / (filter_size[0]**2 * num_channels))**0.5
        return Normal(0.0, std, 0)

    filter_param = helper.create_parameter(
        attr=helper.param_attr,
        shape=filter_shape,
        dtype=dtype,
        default_initializer=_get_default_param_initializer())

    pre_bias = helper.create_tmp_variable(dtype)

    helper.append_op(
        type='conv2d',
        inputs={
            'Input': input,
            'Filter': filter_param,
        },
        outputs={"Output": pre_bias},
        attrs={
            'strides': stride,
            'paddings': padding,
            'groups': groups,
            'use_cudnn': use_cudnn
        })

    pre_act = helper.append_bias_op(pre_bias, dim_start=1, dim_end=2)

    return helper.append_activation(pre_act)


def sequence_pool(input, pool_type, **kwargs):
    """
    This function add the operator for sequence pooling.
    It pools features of all time-steps of each instance, and is applied
    on top of the input using pool_type mentioned in the parameters.

    It supports four pool_type:

    - average: :math:`Out[i] = \\frac{\sum_i X_i}{N}`
    - sum:     :math:`Out[i] = \sum_jX_{ij}`
    - sqrt:    :math:`Out[i] = \\frac{\sum_jX_{ij}}{\sqrt{len(X_i)}}`
    - max:     :math:`Out[i] = max(X_i)`

    .. code-block:: text

       x is a 1-level LoDTensor:
         x.lod = [[0, 2, 5, 7]]
         x.data = [1, 3, 2, 4, 6, 5, 1]
         x.dims = [7, 1]

       then output is a Tensor:
         out.dim = [3, 1]
         with condition len(x.lod[-1]) - 1 == out.dims[0]

       for different pool_type:
         average: out.data = [2, 4, 3], where 2=(1+3)/2, 4=(2+4+6)/3, 3=(5+1)/2
         sum    : out.data = [4, 12, 6], where 4=1+3, 12=2+4+6, 6=5+1
         sqrt   : out.data = [2.82, 6.93, 4.24], where 2.82=(1+3)/sqrt(2),
                    6.93=(2+4+6)/sqrt(3), 4.24=(5+1)/sqrt(2)
         max    : out.data = [3, 6, 5], where 3=max(1,3), 6=max(2,4,6), 5=max(5,1)

    Args:
        input(variable): The input variable which is a LoDTensor.
        pool_type (string): The pooling type of sequence_pool.
            It supports average, sum, sqrt and max.

    Returns:
        The sequence pooling variable which is a Tensor.

    Examples:

        .. code-block:: python

             x = fluid.layers.data(name='x', shape=[7, 1],
                              dtype='float32', lod_level=1)
             avg_x = fluid.layers.sequence_pool(input=x, pool_type='average')
             sum_x = fluid.layers.sequence_pool(input=x, pool_type='sum')
             sqrt_x = fluid.layers.sequence_pool(input=x, pool_type='sqrt')
             max_x = fluid.layers.sequence_pool(input=x, pool_type='max')
    """
    helper = LayerHelper('sequence_pool', input=input, **kwargs)
    dtype = helper.input_dtype()
    pool_out = helper.create_tmp_variable(dtype)
    max_index = helper.create_tmp_variable(dtype)

    helper.append_op(
        type="sequence_pool",
        inputs={"X": input},
        outputs={"Out": pool_out,
                 "MaxIndex": max_index},
        attrs={"pooltype": pool_type.upper()})

    # when pool_type is max, variable max_index is initialized,
    # so we stop the gradient explicitly here
    if pool_type == 'max':
        max_index.stop_gradient = True

    return pool_out


def sequence_first_step(input, **kwargs):
    """
    This funciton get the first step of sequence.

    .. code-block:: text

       x is a 1-level LoDTensor:
         x.lod = [[0, 2, 5, 7]]
         x.data = [1, 3, 2, 4, 6, 5, 1]
         x.dims = [7, 1]

       then output is a Tensor:
         out.dim = [3, 1]
         with condition len(x.lod[-1]) - 1 == out.dims[0]
         out.data = [1, 2, 5], where 1=first(1,3), 2=first(2,4,6), 5=first(5,1)

    Args:
        input(variable): The input variable which is a LoDTensor.

    Returns:
        The sequence's first step variable which is a Tensor.

    Examples:

        .. code-block:: python

             x = fluid.layers.data(name='x', shape=[7, 1],
                              dtype='float32', lod_level=1)
             x_first_step = fluid.layers.sequence_first_step(input=x)
    """
    return sequence_pool(input=input, pool_type="first")


def sequence_last_step(input, **kwargs):
    """
    This funciton get the last step of sequence.

    .. code-block:: text

       x is a 1-level LoDTensor:
         x.lod = [[0, 2, 5, 7]]
         x.data = [1, 3, 2, 4, 6, 5, 1]
         x.dims = [7, 1]

       then output is a Tensor:
         out.dim = [3, 1]
         with condition len(x.lod[-1]) - 1 == out.dims[0]
         out.data = [3, 6, 1], where 3=last(1,3), 6=last(2,4,6), 1=last(5,1)

    Args:
        input(variable): The input variable which is a LoDTensor.

    Returns:
        The sequence's last step variable which is a Tensor.

    Examples:

        .. code-block:: python

             x = fluid.layers.data(name='x', shape=[7, 1],
                              dtype='float32', lod_level=1)
             x_last_step = fluid.layers.sequence_last_step(input=x)
    """
    return sequence_pool(input=input, pool_type="last")


def pool2d(input,
           pool_size,
           pool_type,
           pool_stride=None,
           pool_padding=None,
           global_pooling=False,
           use_cudnn=True,
           name=None):
    """
    This function adds the operator for pooling in 2 dimensions, using the
    pooling configurations mentioned in input parameters.
    """
    if pool_padding is None:
        pool_padding = [0, 0]
    if pool_stride is None:
        pool_stride = [1, 1]
    if pool_type not in ["max", "avg"]:
        raise ValueError(
            "Unknown pool_type: '%s'. It can only be 'max' or 'avg'.",
            str(pool_type))
    if isinstance(pool_size, int):
        pool_size = [pool_size, pool_size]
    if isinstance(pool_stride, int):
        pool_stride = [pool_stride, pool_stride]
    if isinstance(pool_padding, int):
        pool_padding = [pool_padding, pool_padding]
    if not isinstance(use_cudnn, bool):
        raise ValueError("use_cudnn should be True or False")

    helper = LayerHelper('pool2d', **locals())
    dtype = helper.input_dtype()
    pool_out = helper.create_tmp_variable(dtype)

    helper.append_op(
        type="pool2d",
        inputs={"X": input},
        outputs={"Out": pool_out},
        attrs={
            "pooling_type": pool_type,
            "ksize": pool_size,
            "global_pooling": global_pooling,
            "strides": pool_stride,
            "paddings": pool_padding,
            "use_cudnn": use_cudnn
        })

    return pool_out


def batch_norm(input,
               act=None,
               is_test=False,
               momentum=0.9,
               epsilon=1e-05,
               param_attr=None,
               bias_attr=None,
               data_layout='NCHW',
               name=None):
    """
    This function helps create an operator to implement
    the BatchNorm layer using the configurations from the input parameters.
    """
    helper = LayerHelper('batch_norm', **locals())
    dtype = helper.input_dtype()

    input_shape = input.shape
    if data_layout == 'NCHW':
        channel_num = input_shape[1]
    else:
        if data_layout == 'NHWC':
            channel_num = input_shape[-1]
        else:
            raise ValueError("unsupported data layout:" + data_layout)

    param_shape = [channel_num]

    # create parameter
    scale = helper.create_parameter(
        attr=helper.param_attr,
        shape=param_shape,
        dtype=dtype,
        default_initializer=Constant(1.0))

    bias = helper.create_parameter(
        attr=helper.bias_attr, shape=param_shape, dtype=dtype, is_bias=True)

    mean = helper.create_global_variable(
        dtype=input.dtype,
        shape=param_shape,
        persistable=True,
        stop_gradient=True)
    helper.set_variable_initializer(var=mean, initializer=Constant(0.0))

    variance = helper.create_global_variable(
        dtype=input.dtype,
        shape=param_shape,
        persistable=True,
        stop_gradient=True)
    helper.set_variable_initializer(var=variance, initializer=Constant(1.0))

    # create output
    # mean and mean_out share the same memory
    mean_out = mean
    # variance and variance out share the same memory
    variance_out = variance
    saved_mean = helper.create_tmp_variable(dtype=dtype, stop_gradient=True)
    saved_variance = helper.create_tmp_variable(dtype=dtype, stop_gradient=True)

    batch_norm_out = helper.create_tmp_variable(dtype)

    helper.append_op(
        type="batch_norm",
        inputs={
            "X": input,
            "Scale": scale,
            "Bias": bias,
            "Mean": mean,
            "Variance": variance
        },
        outputs={
            "Y": batch_norm_out,
            "MeanOut": mean_out,
            "VarianceOut": variance_out,
            "SavedMean": saved_mean,
            "SavedVariance": saved_variance
        },
        attrs={"momentum": momentum,
               "epsilon": epsilon,
               "is_test": is_test})

    return helper.append_activation(batch_norm_out)


def beam_search_decode(ids, scores, name=None):
    helper = LayerHelper('beam_search_decode', **locals())
    sentence_ids = helper.create_tmp_variable(dtype=ids.dtype)
    sentence_scores = helper.create_tmp_variable(dtype=ids.dtype)

    helper.append_op(
        type="beam_search_decode",
        inputs={"Ids": ids,
                "Scores": scores},
        outputs={
            "SentenceIds": sentence_ids,
            "SentenceScores": sentence_scores
        })

    return sentence_ids, sentence_scores


def conv2d_transpose(input,
                     num_filters,
                     output_size=None,
                     filter_size=None,
                     padding=None,
                     stride=None,
                     dilation=None,
                     param_attr=None,
                     use_cudnn=True,
                     name=None):
    """
    The transpose of conv2d layer.

    This layer is also known as deconvolution layer.

    Args:
        input(Variable): The input image with [N, C, H, W] format.
        num_filters(int): The number of filter. It is as same as the output
            image channel.
        output_size(int|tuple|None): The output image size. If output size is a
            tuple, it must contain two integers, (image_H, image_W). This
            parameter only works when filter_size is None.
        filter_size(int|tuple|None): The filter size. If filter_size is a tuple,
            it must contain two integers, (filter_size_H, filter_size_W).
            Otherwise, the filter will be a square.  None if use output size to
            calculate filter_size
        padding(int|tuple): The padding size. If padding is a tuple, it must
            contain two integers, (padding_H, padding_W). Otherwise, the
            padding_H = padding_W = padding.
        stride(int|tuple): The stride size. If stride is a tuple, it must
            contain two integers, (stride_H, stride_W). Otherwise, the
            stride_H = stride_W = stride.
        dilation(int|tuple): The dilation size. If dilation is a tuple, it must
            contain two integers, (dilation_H, dilation_W). Otherwise, the
            dilation_H = dilation_W = dilation.
        param_attr: Parameter Attribute.
        use_cudnn(bool): Use cudnn kernel or not, it is valid only when the cudnn
            library is installed. Default: True
        name(str|None): A name for this layer(optional). If set None, the layer
                       will be named automatically.

    Returns:
        Variable: Output image.
    """
    helper = LayerHelper("conv2d_transpose", **locals())
    if not isinstance(input, Variable):
        raise TypeError("Input of conv2d_transpose must be Variable")
    input_channel = input.shape[1]

    op_attr = dict()

    if isinstance(padding, int):
        op_attr['paddings'] = [padding, padding]
    elif padding is not None:
        op_attr['paddings'] = padding

    if isinstance(stride, int):
        op_attr['strides'] = [stride, stride]
    elif stride is not None:
        op_attr['strides'] = stride

    if isinstance(dilation, int):
        op_attr['dilations'] = [dilation, dilation]
    elif dilation is not None:
        op_attr['dilations'] = dilation

    if not isinstance(use_cudnn, bool):
        raise ValueError("use_cudnn should be True or False")
    op_attr['use_cudnn'] = use_cudnn

    if filter_size is None:
        if output_size is None:
            raise ValueError("output_size must be set when filter_size is None")
        if isinstance(output_size, int):
            output_size = [output_size, output_size]

        padding = op_attr.get('paddings', [0, 0])
        stride = op_attr.get('strides', [1, 1])
        dilation = op_attr.get('dilations', [1, 1])

        h_in = input.shape[2]
        w_in = input.shape[3]

        filter_size_h = (output_size[0] - (h_in - 1) * stride[0] + 2 *
                         padding[0] - 1) / dilation[0] + 1
        filter_size_w = (output_size[1] - (w_in - 1) * stride[1] + 2 *
                         padding[1] - 1) / dilation[1] + 1
        filter_size = [filter_size_h, filter_size_w]

    elif isinstance(filter_size, int):
        filter_size = [filter_size, filter_size]

    filter_shape = [input_channel, num_filters] + filter_size
    img_filter = helper.create_parameter(
        dtype=input.dtype, shape=filter_shape, attr=helper.param_attr)

    out = helper.create_tmp_variable(dtype=input.dtype)
    helper.append_op(
        type='conv2d_transpose',
        inputs={'Input': [input],
                'Filter': [img_filter]},
        outputs={'Output': out},
        attrs=op_attr)

    return out


def sequence_expand(x, y, name=None):
    """Sequence Expand Layer. This layer will expand the input variable **x**
    according to LoD information of **y**. And the following examples will
    explain how sequence_expand works:

    .. code-block:: text

        * Case 1
            x is a LoDTensor:
                x.lod = [[0,       2, 3],
                         [0, 1,    3, 4]]
                x.data = [a, b, c, d]
                x.dims = [4, 1]

            y is a LoDTensor:
                y.lod = [[0,    2,    4],
                         [0, 3, 6, 7, 8]]

            with condition len(y.lod[-1]) - 1 == x.dims[0]

            then output is a 2-level LoDTensor:
                out.lod = [[0,                2,    4],
                           [0,       3,       6, 7, 8]]
                out.data = [a, a, a, b, b, b, c, d]
                out.dims = [8, 1]

        * Case 2
            x is a Tensor:
                x.data = [a, b, c]
                x.dims = [3, 1]

            y is a LoDTensor:
                y.lod = [[0, 2, 3, 6]]

            with condition len(y.lod[-1]) - 1 == x.dims[0]

            then output is a 1-level LoDTensor:
                out.lod = [[0,    2, 3,      6]]
                out.data = [a, a, b, c, c, c]
                out.dims = [6, 1]

    Args:
        x (Variable): The input variable which is a Tensor or LoDTensor.
        y (Variable): The input variable which is a LoDTensor.
        name(str|None): A name for this layer(optional). If set None, the layer
                       will be named automatically.

    Returns:
        Variable: The expanded variable which is a LoDTensor.

    Examples:
        .. code-block:: python

            x = fluid.layers.data(name='x', shape=[10], dtype='float32')
            y = fluid.layers.data(name='y', shape=[10, 20],
                             dtype='float32', lod_level=1)
            out = layers.sequence_expand(x=x, y=y)
    """
    helper = LayerHelper('sequence_expand', input=x, **locals())
    dtype = helper.input_dtype()
    tmp = helper.create_tmp_variable(dtype)
    helper.append_op(
        type='sequence_expand', inputs={'X': x,
                                        'Y': y}, outputs={'Out': tmp})
    return tmp


def lstm_unit(x_t,
              hidden_t_prev,
              cell_t_prev,
              forget_bias=0.0,
              param_attr=None,
              bias_attr=None,
              name=None):
    """Lstm unit layer. The equation of a lstm step is:

        .. math::

            i_t & = \sigma(W_{x_i}x_{t} + W_{h_i}h_{t-1} + b_i)

            f_t & = \sigma(W_{x_f}x_{t} + W_{h_f}h_{t-1} + b_f)

            c_t & = f_tc_{t-1} + i_t tanh (W_{x_c}x_t + W_{h_c}h_{t-1} + b_c)

            o_t & = \sigma(W_{x_o}x_{t} + W_{h_o}h_{t-1} + b_o)

            h_t & = o_t tanh(c_t)

    The inputs of lstm unit include :math:`x_t`, :math:`h_{t-1}` and
    :math:`c_{t-1}`. The 2nd dimensions of :math:`h_{t-1}` and :math:`c_{t-1}`
    should be same. The implementation separates the linear transformation and
    non-linear transformation apart. Here, we take :math:`i_t` as an example.
    The linear transformation is applied by calling a `fc` layer and the
    equation is:

        .. math::

            L_{i_t} = W_{x_i}x_{t} + W_{h_i}h_{t-1} + b_i

    The non-linear transformation is applied by calling `lstm_unit_op` and the
    equation is:

        .. math::

            i_t = \sigma(L_{i_t})

    This layer has two outputs including :math:`h_t` and :math:`o_t`.

    Args:
        x_t (Variable): The input value of current step, a 2-D tensor with shape
            M x N, M for batch size and N for input size.
        hidden_t_prev (Variable): The hidden value of lstm unit, a 2-D tensor
            with shape M x S, M for batch size and S for size of lstm unit.
        cell_t_prev (Variable): The cell value of lstm unit, a 2-D tensor with
            shape M x S, M for batch size and S for size of lstm unit.
        forget_bias (float): The forget bias of lstm unit.
        param_attr (ParamAttr): The attributes of parameter weights, used to set
            initializer, name etc.
        bias_attr (ParamAttr): The attributes of bias weights, if not False,
            bias weights will be created and be set to default value.
        name(str|None): A name for this layer(optional). If set None, the layer
                       will be named automatically.

    Returns:
        tuple: The hidden value and cell value of lstm unit.

    Raises:
        ValueError: The ranks of **x_t**, **hidden_t_prev** and **cell_t_prev**\
                not be 2 or the 1st dimensions of **x_t**, **hidden_t_prev** \
                and **cell_t_prev** not be the same or the 2nd dimensions of \
                **hidden_t_prev** and **cell_t_prev** not be the same.

    Examples:

        .. code-block:: python

             x_t = fluid.layers.fc(input=x_t_data, size=10)
             prev_hidden = fluid.layers.fc(input=prev_hidden_data, size=30)
             prev_cell = fluid.layers.fc(input=prev_cell_data, size=30)
             hidden_value, cell_value = fluid.layers.lstm_unit(x_t=x_t,
                                                    hidden_t_prev=prev_hidden,
                                                    cell_t_prev=prev_cell)
    """
    helper = LayerHelper('lstm_unit', **locals())

    if len(x_t.shape) != 2:
        raise ValueError("Rank of x_t must be 2.")

    if len(hidden_t_prev.shape) != 2:
        raise ValueError("Rank of hidden_t_prev must be 2.")

    if len(cell_t_prev.shape) != 2:
        raise ValueError("Rank of cell_t_prev must be 2.")

    if x_t.shape[0] != hidden_t_prev.shape[0] or x_t.shape[
            0] != cell_t_prev.shape[0]:
        raise ValueError("The 1st dimensions of x_t, hidden_t_prev and "
                         "cell_t_prev must be the same.")

    if hidden_t_prev.shape[1] != cell_t_prev.shape[1]:
        raise ValueError("The 2nd dimensions of hidden_t_prev and "
                         "cell_t_prev must be the same.")

    if bias_attr is None:
        bias_attr = ParamAttr()

    size = cell_t_prev.shape[1]
    concat_out = concat(input=[x_t, hidden_t_prev], axis=1)
    fc_out = fc(input=concat_out,
                size=4 * size,
                param_attr=param_attr,
                bias_attr=bias_attr)
    dtype = x_t.dtype
    c = helper.create_tmp_variable(dtype)
    h = helper.create_tmp_variable(dtype)

    helper.append_op(
        type='lstm_unit',
        inputs={"X": fc_out,
                "C_prev": cell_t_prev},
        outputs={"C": c,
                 "H": h},
        attrs={"forget_bias": forget_bias})

    return h, c


def reduce_sum(input, dim=None, keep_dim=False, name=None):
    """
    Computes the sum of tensor elements over the given dimension.

    Args:
        input (Variable): The input variable which is a Tensor or LoDTensor.
        dim (int|None): The dimension along which the sum is performed. If
            :attr:`None`, sum all elements of :attr:`input` and return a
            Tensor variable with a single element, otherwise must be in the
            range :math:`[-rank(input), rank(input))`. If :math:`dim < 0`,
            the dimension to reduce is :math:`rank + dim`.
        keep_dim (bool): Whether to reserve the reduced dimension in the
            output Tensor. The result tensor will have one fewer dimension
            than the :attr:`input` unless :attr:`keep_dim` is true.
        name(str|None): A name for this layer(optional). If set None, the layer
                       will be named automatically.

    Returns:
        Variable: The reduced Tensor variable.

    Examples:
        .. code-block:: python

            # x is a Tensor variable with following elements:
            #    [[0.2, 0.3, 0.5, 0.9]
            #     [0.1, 0.2, 0.6, 0.7]]
            # Each example is followed by the correspending output tensor.
            fluid.layers.reduce_sum(x)  # [3.5]
            fluid.layers.reduce_sum(x, dim=0)  # [0.3, 0.5, 1.1, 1.6]
            fluid.layers.reduce_sum(x, dim=-1)  # [1.9, 1.6]
            fluid.layers.reduce_sum(x, dim=1, keep_dim=True)  # [[1.9], [1.6]]
    """
    helper = LayerHelper('reduce_sum', **locals())
    out = helper.create_tmp_variable(dtype=helper.input_dtype())
    helper.append_op(
        type='reduce_sum',
        inputs={'X': input},
        outputs={'Out': out},
        attrs={
            'dim': dim if dim != None else 0,
            'keep_dim': keep_dim,
            'reduce_all': True if dim == None else False
        })
    return out


def reduce_mean(input, dim=None, keep_dim=False, name=None):
    """
    Computes the mean of tensor elements over the given dimension.

    Args:
        input (Variable): The input variable which is a Tensor or LoDTensor.
        dim (int|None): The dimension along which the mean is computed. If
            :attr:`None`, compute the mean over all elements of :attr:`input`
            and return a Tensor variable with a single element, otherwise
            must be in the range :math:`[-rank(input), rank(input))`. If
            :math:`dim < 0`, the dimension to reduce is :math:`rank + dim`.
        keep_dim (bool): Whether to reserve the reduced dimension in the
            output Tensor. The result tensor will have one fewer dimension
            than the :attr:`input` unless :attr:`keep_dim` is true.
        name(str|None): A name for this layer(optional). If set None, the layer
                       will be named automatically.

    Returns:
        Variable: The reduced Tensor variable.

    Examples:
        .. code-block:: python

            # x is a Tensor variable with following elements:
            #    [[0.2, 0.3, 0.5, 0.9]
            #     [0.1, 0.2, 0.6, 0.7]]
            # Each example is followed by the correspending output tensor.
            fluid.layers.reduce_mean(x)  # [0.4375]
            fluid.layers.reduce_mean(x, dim=0)  # [0.15, 0.25, 0.55, 0.8]
            fluid.layers.reduce_mean(x, dim=-1)  # [0.475, 0.4]
            fluid.layers.reduce_mean(x, dim=1, keep_dim=True)  # [[0.475], [0.4]]
    """
    helper = LayerHelper('reduce_mean', **locals())
    out = helper.create_tmp_variable(dtype=helper.input_dtype())
    helper.append_op(
        type='reduce_mean',
        inputs={'X': input},
        outputs={'Out': out},
        attrs={
            'dim': dim if dim != None else 0,
            'keep_dim': keep_dim,
            'reduce_all': True if dim == None else False
        })
    return out


def reduce_max(input, dim=None, keep_dim=False, name=None):
    """
    Computes the maximum of tensor elements over the given dimension.

    Args:
        input (Variable): The input variable which is a Tensor or LoDTensor.
        dim (int|None): The dimension along which the maximum is computed.
            If :attr:`None`, compute the maximum over all elements of
            :attr:`input` and return a Tensor variable with a single element,
            otherwise must be in the range :math:`[-rank(input), rank(input))`.
            If :math:`dim < 0`, the dimension to reduce is :math:`rank + dim`.
        keep_dim (bool): Whether to reserve the reduced dimension in the
            output Tensor. The result tensor will have one fewer dimension
            than the :attr:`input` unless :attr:`keep_dim` is true.
        name(str|None): A name for this layer(optional). If set None, the layer
                       will be named automatically.

    Returns:
        Variable: The reduced Tensor variable.

    Examples:
        .. code-block:: python

            # x is a Tensor variable with following elements:
            #    [[0.2, 0.3, 0.5, 0.9]
            #     [0.1, 0.2, 0.6, 0.7]]
            # Each example is followed by the correspending output tensor.
            fluid.layers.reduce_max(x)  # [0.9]
            fluid.layers.reduce_max(x, dim=0)  # [0.2, 0.3, 0.6, 0.9]
            fluid.layers.reduce_max(x, dim=-1)  # [0.9, 0.7]
            fluid.layers.reduce_max(x, dim=1, keep_dim=True)  # [[0.9], [0.7]]
    """
    helper = LayerHelper('reduce_max', **locals())
    out = helper.create_tmp_variable(dtype=helper.input_dtype())
    helper.append_op(
        type='reduce_max',
        inputs={'X': input},
        outputs={'Out': out},
        attrs={
            'dim': dim if dim != None else 0,
            'keep_dim': keep_dim,
            'reduce_all': True if dim == None else False
        })
    return out


def reduce_min(input, dim=None, keep_dim=False, name=None):
    """
    Computes the minimum of tensor elements over the given dimension.

    Args:
        input (Variable): The input variable which is a Tensor or LoDTensor.
        dim (int|None): The dimension along which the minimum is computed.
            If :attr:`None`, compute the minimum over all elements of
            :attr:`input` and return a Tensor variable with a single element,
            otherwise must be in the range :math:`[-rank(input), rank(input))`.
            If :math:`dim < 0`, the dimension to reduce is :math:`rank + dim`.
        keep_dim (bool): Whether to reserve the reduced dimension in the
            output Tensor. The result tensor will have one fewer dimension
            than the :attr:`input` unless :attr:`keep_dim` is true.
        name(str|None): A name for this layer(optional). If set None, the layer
                       will be named automatically.

    Returns:
        Variable: The reduced Tensor variable.

    Examples:
        .. code-block:: python

            # x is a Tensor variable with following elements:
            #    [[0.2, 0.3, 0.5, 0.9]
            #     [0.1, 0.2, 0.6, 0.7]]
            # Each example is followed by the correspending output tensor.
            fluid.layers.reduce_min(x)  # [0.1]
            fluid.layers.reduce_min(x, dim=0)  # [0.1, 0.2, 0.5, 0.7]
            fluid.layers.reduce_min(x, dim=-1)  # [0.2, 0.1]
            fluid.layers.reduce_min(x, dim=1, keep_dim=True)  # [[0.2], [0.1]]
    """
    helper = LayerHelper('reduce_min', **locals())
    out = helper.create_tmp_variable(dtype=helper.input_dtype())
    helper.append_op(
        type='reduce_min',
        inputs={'X': input},
        outputs={'Out': out},
        attrs={
            'dim': dim if dim != None else 0,
            'keep_dim': keep_dim,
            'reduce_all': True if dim == None else False
        })
    return out


def split(input, num_or_sections, dim=-1, name=None):
    """
    Split the input tensor into multiple sub-tensors.

    Args:
        input (Variable): The input variable which is a Tensor or LoDTensor.
        num_or_sections (int|list): If :attr:`num_or_sections` is an integer,
            then the integer indicates the number of equal sized sub-tensors
            that the tensor will be divided into. If :attr:`num_or_sections`
            is a list of integers, the length of list indicates the number of
            sub-tensors and the integers indicate the sizes of sub-tensors'
            :attr:`dim` dimension orderly.
        dim (int): The dimension along which to split. If :math:`dim < 0`, the
            dimension to split along is :math:`rank(input) + dim`.
        name(str|None): A name for this layer(optional). If set None, the layer
                       will be named automatically.

    Returns:
        List: The list of segmented tensor variables.

    Examples:
        .. code-block:: python

            # x is a Tensor variable with shape [3, 9, 5]:
            x0, x1, x2 = fluid.layers.split(x, num_or_sections=3, dim=1)
            x0.shape  # [3, 3, 5]
            x1.shape  # [3, 3, 5]
            x2.shape  # [3, 3, 5]
            x0, x1, x2 = fluid.layers.split(x, num_or_sections=[2, 3, 4], dim=1)
            x0.shape  # [3, 2, 5]
            x1.shape  # [3, 3, 5]
            x2.shape  # [3, 4, 5]
    """
    helper = LayerHelper('split', **locals())
    input_shape = input.shape
    dim = (len(input_shape) + dim) if dim < 0 else dim
    if isinstance(num_or_sections, int):
        assert num_or_sections > 1, 'num_or_sections must be more than 1.'
        num = num_or_sections
    else:
        assert len(num_or_sections) < input_shape[
            dim], 'len(num_or_sections) must not be more than input.shape[dim].'
        num = len(num_or_sections)
    outs = [
        helper.create_tmp_variable(dtype=helper.input_dtype())
        for i in range(num)
    ]
    helper.append_op(
        type='split',
        inputs={'X': input},
        outputs={'Out': outs},
        attrs={
            'num': num_or_sections if isinstance(num_or_sections, int) else 0,
            'sections': num_or_sections
            if isinstance(num_or_sections, list) else [],
            'axis': dim
        })
    return outs


<<<<<<< HEAD
def im2sequence(input,
                block_x=1,
                block_y=1,
                stride_x=1,
                stride_y=1,
                padding_x=0,
                padding_y=0,
                name=None,
                layer_attr=None):
    """
    This op use block to scan images and convert these images to sequences.
    After expanding, the number of time step are output_height * output_width
    for an image, in which output_height and output_width are calculated
    by below equation:

    .. math::

        output\_size = 1 + \
            (2 * padding + img\_size - block\_size + stride - 1) / stride

    And the dimension of each time step is block_y * block_x * input.channels.



    Args:
        input (Variable): The input should be a tensor in NCHW format.
        block_x (int): The width of sub block.
        block_y (int): The width of sub block.
        stride_x (int): The stride size in horizontal direction.
        stride_y (int): The stride size in vertical direction.
        padding_x (int): The padding size in horizontal direction.
        padding_y (int): The padding size in vertical direction.
        name (int): The name of this layer. It is optional.

    Returns:
        output: The output is a LoDTensor woth shape
        {input.batch_size * output_y * x,
        block_y * block_x * input.channels}.
        If we regard output as matrix, each row of this matrix is a step of sequence.

    Examples:

    As an example:

        .. code-block:: text

            Given:

            x = [[[[ 6.  2.  1.]
                   [ 8.  3.  5.]
                   [ 0.  2.  6.]]

                  [[ 2.  4.  4.]
                   [ 6.  3.  0.]
                   [ 6.  4.  7.]]]

                 [[[ 6.  7.  1.]
                   [ 5.  7.  9.]
                   [ 2.  4.  8.]]

                  [[ 1.  2.  1.]
                   [ 1.  3.  5.]
                   [ 9.  0.  8.]]]]

            x.dims = {2, 2, 3, 3}

            And:

            block_height = 2
            block_width = 2
            stride_height = 1
            stride_width = 1
            padding_height = 0
            padding_width = 0

            Then:

            output.data = [[ 6.  2.  8.  3.  2.  4.  6.  3.]
                           [ 2.  1.  3.  5.  4.  4.  3.  0.]
                           [ 8.  3.  0.  2.  6.  3.  6.  4.]
                           [ 3.  5.  2.  6.  3.  0.  4.  7.]
                           [ 6.  7.  5.  7.  1.  2.  1.  3.]
                           [ 7.  1.  7.  9.  2.  1.  3.  5.]
                           [ 5.  7.  2.  4.  1.  3.  9.  0.]
                           [ 7.  9.  4.  8.  3.  5.  0.  8.]]

            output.dims = {8, 9}

            output.lod = [[0, 4, 8]]



        The simple usage is:

        .. code-block:: python

            output = fluid.layers.im2sequence(input=layer, stride_x=1, stride_y=1, block_x=2, block_y=2)

    """
    helper = LayerHelper('im2sequence', **locals())
    out = helper.create_tmp_variable(dtype=helper.input_dtype())
    helper.append_op(
        type='im2sequence',
        inputs={'X': input},
        outputs={'Out': out},
        attrs={
            'block_height': block_y,
            'block_width': block_x,
            'stride_height': stride_y,
            'stride_width': stride_x,
            'padding_height': padding_y,
            'padding_width': padding_x
        })
=======
def l2_normalize(x, axis, epsilon=1e-12, name=None):
    """
    **L2 normalize Layer**

    The l2 normalize layer normalizes `x` along dimension `axis` using an L2
    norm. For a 1-D tensor (`dim` is fixed to 0), this layer computes

    output = x / sqrt(max(sum(x**2), epsilon))

    For `x` with more dimensions, this layer independently normalizes each 1-D
    slice along dimension `axis`.

    Args:
       x(Variable|list): The input tensor to l2_normalize layer.
       axis(int): Dimension along which to normalize the input.
       epsilon(float): A lower bound value for `x`'s l2 norm. sqrt(epsilon) will
                       be used as the divisor if the l2 norm of `x` is less than
                       sqrt(epsilon).
       name(str|None): A name for this layer(optional). If set None, the layer
                       will be named automatically.


    Returns:
        Variable: The output tensor variable.

    Examples:
        .. code-block:: python

          data = fluid.layers.data(name="data",
                                   shape=(3, 17, 13),
                                   dtype="float32")
          fc = fluid.layers.l2_normalize(x=data, axis=1)
    """

    if len(x.shape) == 1: axis = 0

    helper = LayerHelper("l2_normalize", **locals())

    square = helper.create_tmp_variable(dtype=x.dtype)
    helper.append_op(type="square", inputs={"X": x}, outputs={"Out": square})

    reduced_sum = helper.create_tmp_variable(dtype=x.dtype)
    helper.append_op(
        type="reduce_sum",
        inputs={"X": square},
        outputs={"Out": reduced_sum},
        attrs={
            "dim": 1 if axis is None else axis,
            "keep_dim": True,
            "reduce_all": False
        })

    # TODO(caoying) A lower bound value epsilon for the norm is needed to
    # imporve the numeric stability of reciprocal. This requires a maximum_op.
    rsquare = helper.create_tmp_variable(dtype=x.dtype)
    helper.append_op(
        type="reciprocal", inputs={"X": reduced_sum}, outputs={"Out": rsquare})

    # TODO(caoying) the current elementwise_mul operator does not support a
    # general broadcast rule which broadcasts input(Y) to have the same
    # dimension with Input(X) starting from a specified dimension. So this
    # exanpsion is requred. Once a general broadcast rule is spported, this
    # expanding canbe removed.
    rsquare_expanded = helper.create_tmp_variable(dtype=x.dtype)
    expand_times = [1] * len(x.shape)
    expand_times[axis] = int(x.shape[axis])
    helper.append_op(
        type="expand",
        inputs={"X": rsquare},
        outputs={"Out": rsquare_expanded},
        attrs={"expand_times": expand_times})

    out = helper.create_tmp_variable(dtype=x.dtype)
    helper.append_op(
        type="elementwise_mul",
        inputs={"X": x,
                "Y": rsquare_expanded},
        outputs={"Out": out})
    return out


def matmul(x, y, transpose_x=False, transpose_y=False, name=None):
    """
    Applies matrix multiplication to two tensors. Currently, the input
    tensors' rank can be any, but when the rank of anyone inputs is
    bigger than 3, this two inputs' rank should be equal.

    The actual behavior depends on the shapes of :math:`x`, :math:`y` and the
    flag values of :attr:`transpose_x`, :attr:`transpose_y`. Specifically:

    - If a transpose flag is specified, the last two dimensions of the tensor
      are transposed. If the tensor is rank-1 of shape :math:`[D]`, then for
      :math:`x` it is treated as :math:`[1, D]` in nontransposed form and as
      :math:`[D, 1]` in transposed form, whereas for :math:`y` it is the
      opposite: It is treated as :math:`[D, 1]` in nontransposed form and as
      :math:`[1, D]` in transposed form.

    - After transpose, the two tensors are 2-D or n-D and matrix multiplication
      performs in the following way.

      - If both are 2-D, they are multiplied like conventional matrices.
      - If either is n-D, it is treated as a stack of matrices residing in the
        last two dimensions and a batched matrix multiply supporting broadcast 
        applies on the two tensors.

    Also note that if the raw tensor :math:`x` or :math:`y` is rank-1 and 
    nontransposed, the prepended or appended dimension :math:`1` will be 
    removed after matrix multiplication.

    Args:
        x (Variable): The input variable which is a Tensor or LoDTensor.
        y (Variable): The input variable which is a Tensor or LoDTensor.
        transpose_x (bool): Whether to transpose :math:`x` before multiplication.
        transpose_y (bool): Whether to transpose :math:`y` before multiplication.
        name(str|None): A name for this layer(optional). If set None, the layer
            will be named automatically.

    Returns:
        Variable: The product Tensor variable.

    Examples:
        .. code-block:: python

            # Examples to clarify shapes of the inputs and output
            # x: [B, ..., M, K], y: [B, ..., K, N]
            fluid.layers.matmul(x, y)  # out: [B, ..., M, N]
            # x: [B, M, K], y: [B, K, N]
            fluid.layers.matmul(x, y)  # out: [B, M, N]
            # x: [B, M, K], y: [K, N]
            fluid.layers.matmul(x, y)  # out: [B, M, N]
            # x: [B, M, K], y: [K]
            fluid.layers.matmul(x, y)  # out: [B, M]
            # x: [M, K], y: [K, N]
            fluid.layers.matmul(x, y)  # out: [M, N]
            # x: [K], y: [K]
            fluid.layers.matmul(x, y)  # out: [1]
            # x: [M], y: [N]

            fluid.layers.matmul(x, y, True, True)  # out: [M, N]
    """
    helper = LayerHelper('matmul', **locals())
    assert max(len(x.shape), len(y.shape)) <= 3 or len(x.shape) == len(
        y.
        shape), 'Inputs\' rank should be equal or their rank should be less 4.'
    out = helper.create_tmp_variable(dtype=helper.input_dtype())
    helper.append_op(
        type='matmul',
        inputs={'X': x,
                'Y': y},
        outputs={'Out': out},
        attrs={'transpose_X': transpose_x,
               'transpose_Y': transpose_y})
    return out


def warpctc(input, label, blank=0, norm_by_times=False, **kwargs):
    """
    An operator integrating the open source Warp-CTC library
    (https://github.com/baidu-research/warp-ctc)
    to compute Connectionist Temporal Classification (CTC) loss.
    It can be aliased as softmax with CTC, since a native softmax activation is
    interated to the Warp-CTC library, to to normlize values for each row of the
    input tensor.

    Args:
       input(Variable): (LodTensor, default: LoDTensor<float>),
         the unscaled probabilities of variable-length sequences,
         which is a 2-D Tensor with LoD information.
         It's shape is [Lp, num_classes + 1], where Lp is the sum of all input
         sequences' length and num_classes is the true number of classes.
         (not including the blank label).
       label(Variable): (LodTensor, default: LoDTensor<int>), the ground truth
         of variable-length sequence, which is a 2-D Tensor with LoD
         information. It is of the shape [Lg, 1], where Lg is th sum of
         all labels' length.
       blank: (int, default: 0), the blank label index of Connectionist
         Temporal Classification (CTC) loss, which is in the
         half-opened interval [0, num_classes + 1).
       norm_by_times: (bool, default: false), whether to normalize
       the gradients by the number of time-step,which is also the
       sequence's length. There is no need to normalize the gradients
       if warpctc layer was follewed by a mean_op.

    Returns:
        Variable: The Connectionist Temporal Classification (CTC) loss,
        which is a 2-D Tensor of the shape [batch_size, 1].

    Examples:
        .. code-block:: python
            y = layers.data(name='y', shape=[11, 8], dtype='float32', lod_level=1)
            y_predict = layers.data(name='y_predict', shape=[11, 1], dtype='float32')
            cost = layers.warpctc(input=y_predict, label=y)

    """
    helper = LayerHelper('warpctc', **kwargs)
    loss_out = helper.create_tmp_variable(dtype=input.dtype)
    grad_out = helper.create_tmp_variable(dtype=input.dtype)
    helper.append_op(
        type='warpctc',
        inputs={'Logits': [input],
                'Label': [label]},
        outputs={'WarpCTCGrad': [grad_out],
                 'Loss': [loss_out]},
        attrs={'blank': blank,
               'norm_by_times': norm_by_times})
    return loss_out


def sequence_reshape(input, new_dim):
    """
    **Sequence Reshape Layer**

    This layer will rearrange the input sequences. The new dimension is set by
    user. Length of each sequence is computed according to original length,
    original dimension and new dimension. The following example will help to
    illustrate the function of this layer:

    .. code-block:: text

        x is a LoDTensor:
            x.lod  = [[0, 2, 6]]
            x.data = [[1, 2], [3, 4],
                      [5, 6], [7, 8], [9, 10], [11, 12]]
            x.dims = [6, 2]

        set new_dim = 4

        then out is a LoDTensor:
            out.lod  = [[0, 1, 3]]
            out.data = [[1, 2, 3, 4],
                        [5, 6, 7, 8], [9, 10, 11, 12]]
            out.dims = [3, 4]

    Currently, only 1-level LoDTensor is supported and please make sure
    (original length * original dimension) can be divided by new dimension with
    no remainder for each sequence.

    Args:
       input (Variable): (LodTensor, default: LoDTensor<float>), a 2-D LoDTensor
                with shape being [N, M] where M for dimension.
       new_dim (int): New dimension which the input LoDTensor is reshaped to.

    Returns:
        Variable: Reshaped LoDTensor according to new dimension.

    Examples:
        .. code-block:: python

            x = fluid.layers.data(name='x', shape=[5, 20],
                              dtype='float32', lod_level=1)
            x_reshaped = layers.sequence_reshape(input=x, new_dim=10)
    """
    helper = LayerHelper('sequence_reshape', **locals())
    out = helper.create_tmp_variable(helper.input_dtype())
    helper.append_op(
        type='sequence_reshape',
        inputs={'X': [input]},
        outputs={'Out': [out]},
        attrs={'new_dim': new_dim})
>>>>>>> eaa8d680
    return out<|MERGE_RESOLUTION|>--- conflicted
+++ resolved
@@ -22,45 +22,13 @@
 from tensor import concat
 
 __all__ = [
-<<<<<<< HEAD
-    'fc',
-    'embedding',
-    'dynamic_lstm',
-    'gru_unit',
-    'linear_chain_crf',
-    'crf_decoding',
-    'cos_sim',
-    'cross_entropy',
-    'square_error_cost',
-    'accuracy',
-    'chunk_eval',
-    'sequence_conv',
-    'conv2d',
-    'sequence_pool',
-    'pool2d',
-    'batch_norm',
-    'beam_search_decode',
-    'conv2d_transpose',
-    'sequence_expand',
-    'lstm_unit',
-    'reduce_sum',
-    'reduce_mean',
-    'reduce_max',
-    'reduce_min',
-    'sequence_first_step',
-    'sequence_last_step',
-    'dropout',
-    'split',
-    'im2sequence',
-=======
     'fc', 'embedding', 'dynamic_lstm', 'gru_unit', 'linear_chain_crf',
     'crf_decoding', 'cos_sim', 'cross_entropy', 'square_error_cost', 'accuracy',
     'chunk_eval', 'sequence_conv', 'conv2d', 'sequence_pool', 'pool2d',
     'batch_norm', 'beam_search_decode', 'conv2d_transpose', 'sequence_expand',
     'lstm_unit', 'reduce_sum', 'reduce_mean', 'reduce_max', 'reduce_min',
     'sequence_first_step', 'sequence_last_step', 'dropout', 'split',
-    'l2_normalize', 'matmul', 'warpctc', 'sequence_reshape'
->>>>>>> eaa8d680
+    'l2_normalize', 'matmul', 'warpctc', 'sequence_reshape', 'im2sequence'
 ]
 
 
@@ -1743,121 +1711,6 @@
     return outs
 
 
-<<<<<<< HEAD
-def im2sequence(input,
-                block_x=1,
-                block_y=1,
-                stride_x=1,
-                stride_y=1,
-                padding_x=0,
-                padding_y=0,
-                name=None,
-                layer_attr=None):
-    """
-    This op use block to scan images and convert these images to sequences.
-    After expanding, the number of time step are output_height * output_width
-    for an image, in which output_height and output_width are calculated
-    by below equation:
-
-    .. math::
-
-        output\_size = 1 + \
-            (2 * padding + img\_size - block\_size + stride - 1) / stride
-
-    And the dimension of each time step is block_y * block_x * input.channels.
-
-
-
-    Args:
-        input (Variable): The input should be a tensor in NCHW format.
-        block_x (int): The width of sub block.
-        block_y (int): The width of sub block.
-        stride_x (int): The stride size in horizontal direction.
-        stride_y (int): The stride size in vertical direction.
-        padding_x (int): The padding size in horizontal direction.
-        padding_y (int): The padding size in vertical direction.
-        name (int): The name of this layer. It is optional.
-
-    Returns:
-        output: The output is a LoDTensor woth shape
-        {input.batch_size * output_y * x,
-        block_y * block_x * input.channels}.
-        If we regard output as matrix, each row of this matrix is a step of sequence.
-
-    Examples:
-
-    As an example:
-
-        .. code-block:: text
-
-            Given:
-
-            x = [[[[ 6.  2.  1.]
-                   [ 8.  3.  5.]
-                   [ 0.  2.  6.]]
-
-                  [[ 2.  4.  4.]
-                   [ 6.  3.  0.]
-                   [ 6.  4.  7.]]]
-
-                 [[[ 6.  7.  1.]
-                   [ 5.  7.  9.]
-                   [ 2.  4.  8.]]
-
-                  [[ 1.  2.  1.]
-                   [ 1.  3.  5.]
-                   [ 9.  0.  8.]]]]
-
-            x.dims = {2, 2, 3, 3}
-
-            And:
-
-            block_height = 2
-            block_width = 2
-            stride_height = 1
-            stride_width = 1
-            padding_height = 0
-            padding_width = 0
-
-            Then:
-
-            output.data = [[ 6.  2.  8.  3.  2.  4.  6.  3.]
-                           [ 2.  1.  3.  5.  4.  4.  3.  0.]
-                           [ 8.  3.  0.  2.  6.  3.  6.  4.]
-                           [ 3.  5.  2.  6.  3.  0.  4.  7.]
-                           [ 6.  7.  5.  7.  1.  2.  1.  3.]
-                           [ 7.  1.  7.  9.  2.  1.  3.  5.]
-                           [ 5.  7.  2.  4.  1.  3.  9.  0.]
-                           [ 7.  9.  4.  8.  3.  5.  0.  8.]]
-
-            output.dims = {8, 9}
-
-            output.lod = [[0, 4, 8]]
-
-
-
-        The simple usage is:
-
-        .. code-block:: python
-
-            output = fluid.layers.im2sequence(input=layer, stride_x=1, stride_y=1, block_x=2, block_y=2)
-
-    """
-    helper = LayerHelper('im2sequence', **locals())
-    out = helper.create_tmp_variable(dtype=helper.input_dtype())
-    helper.append_op(
-        type='im2sequence',
-        inputs={'X': input},
-        outputs={'Out': out},
-        attrs={
-            'block_height': block_y,
-            'block_width': block_x,
-            'stride_height': stride_y,
-            'stride_width': stride_x,
-            'padding_height': padding_y,
-            'padding_width': padding_x
-        })
-=======
 def l2_normalize(x, axis, epsilon=1e-12, name=None):
     """
     **L2 normalize Layer**
@@ -1960,11 +1813,11 @@
 
       - If both are 2-D, they are multiplied like conventional matrices.
       - If either is n-D, it is treated as a stack of matrices residing in the
-        last two dimensions and a batched matrix multiply supporting broadcast 
+        last two dimensions and a batched matrix multiply supporting broadcast
         applies on the two tensors.
 
-    Also note that if the raw tensor :math:`x` or :math:`y` is rank-1 and 
-    nontransposed, the prepended or appended dimension :math:`1` will be 
+    Also note that if the raw tensor :math:`x` or :math:`y` is rank-1 and
+    nontransposed, the prepended or appended dimension :math:`1` will be
     removed after matrix multiplication.
 
     Args:
@@ -2117,5 +1970,120 @@
         inputs={'X': [input]},
         outputs={'Out': [out]},
         attrs={'new_dim': new_dim})
->>>>>>> eaa8d680
+    return out
+
+
+def im2sequence(input,
+                block_x=1,
+                block_y=1,
+                stride_x=1,
+                stride_y=1,
+                padding_x=0,
+                padding_y=0,
+                name=None,
+                layer_attr=None):
+    """
+    This op use block to scan images and convert these images to sequences.
+    After expanding, the number of time step are output_height * output_width
+    for an image, in which output_height and output_width are calculated
+    by below equation:
+
+    .. math::
+
+        output\_size = 1 + \
+            (2 * padding + img\_size - block\_size + stride - 1) / stride
+
+    And the dimension of each time step is block_y * block_x * input.channels.
+
+
+
+    Args:
+        input (Variable): The input should be a tensor in NCHW format.
+        block_x (int): The width of sub block.
+        block_y (int): The width of sub block.
+        stride_x (int): The stride size in horizontal direction.
+        stride_y (int): The stride size in vertical direction.
+        padding_x (int): The padding size in horizontal direction.
+        padding_y (int): The padding size in vertical direction.
+        name (int): The name of this layer. It is optional.
+
+    Returns:
+        output: The output is a LoDTensor woth shape
+        {input.batch_size * output_y * x,
+        block_y * block_x * input.channels}.
+        If we regard output as matrix, each row of this matrix is a step of sequence.
+
+    Examples:
+
+    As an example:
+
+        .. code-block:: text
+
+            Given:
+
+            x = [[[[ 6.  2.  1.]
+                   [ 8.  3.  5.]
+                   [ 0.  2.  6.]]
+
+                  [[ 2.  4.  4.]
+                   [ 6.  3.  0.]
+                   [ 6.  4.  7.]]]
+
+                 [[[ 6.  7.  1.]
+                   [ 5.  7.  9.]
+                   [ 2.  4.  8.]]
+
+                  [[ 1.  2.  1.]
+                   [ 1.  3.  5.]
+                   [ 9.  0.  8.]]]]
+
+            x.dims = {2, 2, 3, 3}
+
+            And:
+
+            block_height = 2
+            block_width = 2
+            stride_height = 1
+            stride_width = 1
+            padding_height = 0
+            padding_width = 0
+
+            Then:
+
+            output.data = [[ 6.  2.  8.  3.  2.  4.  6.  3.]
+                           [ 2.  1.  3.  5.  4.  4.  3.  0.]
+                           [ 8.  3.  0.  2.  6.  3.  6.  4.]
+                           [ 3.  5.  2.  6.  3.  0.  4.  7.]
+                           [ 6.  7.  5.  7.  1.  2.  1.  3.]
+                           [ 7.  1.  7.  9.  2.  1.  3.  5.]
+                           [ 5.  7.  2.  4.  1.  3.  9.  0.]
+                           [ 7.  9.  4.  8.  3.  5.  0.  8.]]
+
+            output.dims = {8, 9}
+
+            output.lod = [[0, 4, 8]]
+
+
+
+        The simple usage is:
+
+        .. code-block:: python
+
+            output = fluid.layers.im2sequence(input=layer, stride_x=1, stride_y=1, block_x=2, block_y=2)
+
+    """
+    helper = LayerHelper('im2sequence', **locals())
+    out = helper.create_tmp_variable(dtype=helper.input_dtype())
+    helper.append_op(
+        type='im2sequence',
+        inputs={'X': input},
+        outputs={'Out': out},
+        attrs={
+            'block_height': block_y,
+            'block_width': block_x,
+            'stride_height': stride_y,
+            'stride_width': stride_x,
+            'padding_height': padding_y,
+            'padding_width': padding_x
+        })
     return out