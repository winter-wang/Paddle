/* Copyright (c) 2016 PaddlePaddle Authors. All Rights Reserved.

Licensed under the Apache License, Version 2.0 (the "License");
you may not use this file except in compliance with the License.
You may obtain a copy of the License at

    http://www.apache.org/licenses/LICENSE-2.0

Unless required by applicable law or agreed to in writing, software
distributed under the License is distributed on an "AS IS" BASIS,
WITHOUT WARRANTIES OR CONDITIONS OF ANY KIND, either express or implied.
See the License for the specific language governing permissions and
limitations under the License. */

#include <fstream>
#include <ostream>
#include <thread>  // NOLINT
#include <vector>

#include "paddle/fluid/operators/listen_and_serv_op.h"

namespace paddle {
namespace operators {

void RunServer(std::shared_ptr<detail::AsyncGRPCServer> service) {
  service->RunSyncUpdate();
  VLOG(4) << "RunServer thread end";
}

static void split(const std::string &str, char sep,
                  std::vector<std::string> *pieces) {
  pieces->clear();
  if (str.empty()) {
    return;
  }
  size_t pos = 0;
  size_t next = str.find(sep, pos);
  while (next != std::string::npos) {
    pieces->push_back(str.substr(pos, next - pos));
    pos = next + 1;
    next = str.find(sep, pos);
  }
  if (!str.substr(pos).empty()) {
    pieces->push_back(str.substr(pos));
  }
}

static void ParallelExecuteBlocks(
    const std::vector<size_t> &parallel_blkids, framework::Executor *executor,
    const std::vector<std::shared_ptr<framework::ExecutorPrepareContext>>
        &prepared,
    framework::ProgramDesc *program, framework::Scope *scope) {
  std::vector<std::future<void>> fs;
  for (size_t idx : parallel_blkids) {
    fs.push_back(
        framework::Async([&executor, &prepared, &program, &scope, idx]() {
          int run_block = idx;  // thread local
          try {
            executor->RunPreparedContext(prepared[run_block].get(), scope,
                                         false, false);
          } catch (std::exception &e) {
            LOG(ERROR) << "run sub program error " << e.what();
          }
        }));
  }
  for (size_t i = 0; i < fs.size(); ++i) fs[i].wait();
}

static void SavePort(std::shared_ptr<detail::AsyncGRPCServer> rpc_service) {
  std::ofstream port_file;
  port_file.open("/tmp/paddle.selected_port");
  port_file << rpc_service->GetSelectedPort();
  port_file.close();
}

ListenAndServOp::ListenAndServOp(const std::string &type,
                                 const framework::VariableNameMap &inputs,
                                 const framework::VariableNameMap &outputs,
                                 const framework::AttributeMap &attrs)
    : OperatorBase(type, inputs, outputs, attrs) {}

int ListenAndServOp::GetSelectedPort() const {
  return rpc_service_->GetSelectedPort();
}

void ListenAndServOp::Stop() {
  rpc_service_->Push(LISTEN_TERMINATE_MESSAGE);
  server_thread_->join();
}

void ListenAndServOp::RunSyncLoop(framework::Executor *executor,
                                  framework::ProgramDesc *program,
                                  framework::Scope *recv_scope,
                                  framework::BlockDesc *prefetch_block) const {
  auto fan_in = Attr<int>("Fanin");

  size_t num_blocks = program->Size();
  PADDLE_ENFORCE_GE(num_blocks, 2,
                    "server program should have at least 2 blocks");

  std::vector<int> block_list;
  for (size_t blkid = 1; blkid < num_blocks; ++blkid) {
    block_list.push_back(blkid);
  }
  auto optimize_prepared = executor->Prepare(*program, block_list);
  // Insert placeholder for block0 which holds current op itself.
  optimize_prepared.insert(
      optimize_prepared.begin(),
      std::shared_ptr<framework::ExecutorPrepareContext>(nullptr));

  bool exit_flag = false;
  // Record received sparse variables, so that
  // we could reset those after execute optimize program
  std::vector<framework::Variable *> sparse_vars;
  while (!exit_flag) {
    // Get from multiple trainers, we don't care about the order in which
    // the gradients arrives, just add suffix 0~n and merge the gradient.
    rpc_service_->SetCond(0);
    size_t recv_var_cnt = 0;
    int batch_barrier = 0;
    while (batch_barrier != fan_in) {
      const detail::ReceivedMessage v = rpc_service_->Get();
      auto recv_var_name = v.first;
      if (recv_var_name == LISTEN_TERMINATE_MESSAGE) {
        LOG(INFO) << "received terminate message and exit";
        exit_flag = true;
        break;
      } else if (recv_var_name == BATCH_BARRIER_MESSAGE) {
        VLOG(3) << "recv batch barrier message";
        batch_barrier++;
        continue;
      } else {
        VLOG(3) << "received grad: " << recv_var_name;
        recv_var_cnt++;
        auto var = v.second->GetVar();
        if (var == nullptr) {
          LOG(ERROR) << "Can not find server side var: " << recv_var_name;
          PADDLE_THROW("Can not find server side var");
        }
        if (var->IsType<framework::SelectedRows>()) {
          sparse_vars.push_back(var);
        }
      }
    }
    if (exit_flag) {
      rpc_service_->SetCond(1);
      rpc_service_->ShutDown();
      break;
    }

    // NOTE: if is_gpu_place, CUDA kernels are launched by multiple threads
    // and this will still work.

    // The optimize blocks which have the same parent ID would run parallel
    // TODO(Yancey1989): need to use ParallelExecutor for future
    int32_t last_parent_blkid = program->Block(1).Parent();
    std::vector<size_t> parallel_blkids;
    parallel_blkids.push_back(1);
    double ts = detail::GetTimestamp();
    for (size_t blkid = 2; blkid < num_blocks; ++blkid) {
      if (blkid != static_cast<size_t>(prefetch_block->ID())) {
        if (program->Block(blkid).Parent() != last_parent_blkid) {
          ParallelExecuteBlocks(parallel_blkids, executor, optimize_prepared,
                                program, recv_scope);
          parallel_blkids.clear();
          last_parent_blkid = program->Block(blkid).Parent();
        }
        parallel_blkids.push_back(blkid);
      }
    }
    ParallelExecuteBlocks(parallel_blkids, executor, optimize_prepared, program,
                          recv_scope);
    VLOG(2) << "run all blocks spent " << detail::GetTimestamp() - ts << "(ms)";

    // Reset the received sparse variables, the sum operator would not
    // sum the input sparse variables which rows is empty at the next
    // mini-batch.
    // TODO(Yancey1989): move the reset action into an operator, we couldn't
    // have any hide logic in the operator.
    for (auto &var : sparse_vars) {
      var->GetMutable<framework::SelectedRows>()->mutable_rows()->clear();
    }
    rpc_service_->SetCond(1);
    // FIXME(typhoonzero): use another condition to sync wait clients get.
    rpc_service_->WaitClientGet(fan_in);
    sparse_vars.clear();
  }  // while(true)
}

static void AsyncUpdateThread(
    const bool &exit_flag, const std::shared_ptr<detail::ReceivedQueue> &queue,
    framework::Executor *executor,
    framework::ExecutorPrepareContext *prepared) {
  while (!exit_flag) {
    const detail::ReceivedMessage v = queue->Pop();
    auto recv_var_name = v.first;
    auto var = v.second->GetVar();
    if (var == nullptr) {
      LOG(ERROR) << "Can not find server side var: " << recv_var_name;
      PADDLE_THROW("Can not find server side var");
    }
    try {
      executor->RunPreparedContext(prepared, v.second->GetMutableLocalScope(),
                                   false, false);
    } catch (std::exception &e) {
      LOG(ERROR) << "run sub program error " << e.what();
    }
  }
}

void ListenAndServOp::RunAsyncLoop(framework::Executor *executor,
                                   framework::ProgramDesc *program) const {
  VLOG(3) << "RunAsyncLoop in";
  // grad name to block id
  std::unordered_map<std::string, int32_t> grad_to_block_id;
  std::unordered_map<int32_t, std::string> id_to_grad;
  std::unordered_map<std::string, std::shared_ptr<detail::ReceivedQueue>>
      grad_to_queue;

  auto grad_to_block_id_str =
      Attr<std::vector<std::string>>("grad_to_block_id");
  for (auto &grad_and_id : grad_to_block_id_str) {
    std::vector<std::string> pieces;
    split(grad_and_id, ':', &pieces);
    VLOG(3) << "after split, grad = " << pieces[0] << ", id=" << pieces[1];
    PADDLE_ENFORCE_EQ(pieces.size(), 2);
    PADDLE_ENFORCE_EQ(grad_to_block_id.count(pieces[0]), 0);
    int block_id = std::stoi(pieces[1]);
    grad_to_block_id[pieces[0]] = block_id;
    grad_to_queue[pieces[0]] = std::make_shared<detail::ReceivedQueue>();
    id_to_grad[block_id] = pieces[0];
  }
  size_t num_blocks = program->Size();
  PADDLE_ENFORCE_GE(num_blocks, 2,
                    "server program should have at least 2 blocks");

  std::vector<int> block_list;
  for (size_t blkid = 1; blkid < num_blocks; ++blkid) {
    block_list.push_back(blkid);
  }
  auto optimize_prepared = executor->Prepare(*program, block_list);
  std::unordered_map<std::string,
                     std::shared_ptr<framework::ExecutorPrepareContext>>
      grad_to_prepared_ctx;
  for (size_t i = 0; i < block_list.size(); ++i) {
    grad_to_prepared_ctx[id_to_grad[block_list[i]]] = optimize_prepared[i];
  }

  VLOG(3) << "RunAsyncLoop into while";
  bool exit_flag = false;

  VLOG(3) << "start async optimize threads";
  std::vector<std::future<void>> fs;
  for (auto iter = grad_to_queue.begin(); iter != grad_to_queue.end(); iter++) {
    std::string grad_name = iter->first;
    fs.push_back(framework::Async([grad_name, &exit_flag, &executor,
                                   &grad_to_queue, &grad_to_prepared_block]() {
      AsyncUpdateThread(exit_flag, grad_to_queue[grad_name], executor,
                        grad_to_prepared_block[grad_name].get());
    }));
  }

  while (!exit_flag) {
    const detail::ReceivedMessage v = rpc_service_->Get();
    auto recv_var_name = v.first;
    if (recv_var_name == LISTEN_TERMINATE_MESSAGE) {
      LOG(INFO) << "received terminate message and exit";
      exit_flag = true;
      break;
    } else {
      VLOG(3) << "received grad: " << recv_var_name;
<<<<<<< HEAD
      grad_to_queue[recv_var_name]->Push(v);
=======
      auto var = v.second->GetVar();
      if (var == nullptr) {
        LOG(ERROR) << "Can not find server side var: " << recv_var_name;
        PADDLE_THROW("Can not find server side var");
      }
      AsyncExecuteBlock(executor, grad_to_prepared_ctx[recv_var_name].get(),
                        v.second->GetMutableLocalScope());
>>>>>>> 6d934560
    }

    if (exit_flag) {
      rpc_service_->ShutDown();
      break;
    }
  }  // while(true)
}

void ListenAndServOp::RunImpl(const framework::Scope &scope,
                              const platform::Place &dev_place) const {
  platform::DeviceContextPool &pool = platform::DeviceContextPool::Instance();
  auto &dev_ctx = *pool.Get(dev_place);
  framework::Scope &recv_scope = scope.NewScope();

  bool sync_mode = Attr<bool>("sync_mode");

  PADDLE_ENFORCE(!rpc_service_);
  std::string endpoint = Attr<std::string>("endpoint");

  rpc_service_.reset(new detail::AsyncGRPCServer(endpoint, sync_mode));

  auto *optimize_block = Attr<framework::BlockDesc *>(kOptimizeBlock);
  auto *prefetch_block = Attr<framework::BlockDesc *>(kPrefetchBlock);
  auto *program = optimize_block->Program();
  framework::Executor executor(dev_place);

  // prepare rpc_service
  rpc_service_->SetScope(&recv_scope);
  rpc_service_->SetDevCtx(&dev_ctx);
  rpc_service_->SetProgram(program);
  rpc_service_->SetExecutor(&executor);

  // prepare for prefetch
  VLOG(3) << "prefetch block id is " << prefetch_block->ID();
  auto prefetch_prepared = executor.Prepare(*program, prefetch_block->ID());
  rpc_service_->SetPrefetchPreparedCtx(prefetch_prepared.get());
  prefetch_prepared.release();

  // start the server listening after all member initialized.
  server_thread_.reset(new std::thread(RunServer, rpc_service_));
  VLOG(3) << "wait server thread to become ready...";
  sleep(5);
  // Write to a file of server selected port for python use.
  SavePort(rpc_service_);
  if (sync_mode) {
    RunSyncLoop(&executor, program, &recv_scope, prefetch_block);
  } else {
    RunAsyncLoop(&executor, program);
  }
}

class ListenAndServOpMaker : public framework::OpProtoAndCheckerMaker {
 public:
  ListenAndServOpMaker(OpProto *proto, OpAttrChecker *op_checker)
      : OpProtoAndCheckerMaker(proto, op_checker) {
    AddInput("X", "(Tensor) Variables that server recv.").AsDuplicable();
    AddComment(R"DOC(
ListenAndServ operator

This operator will start a RPC server which can receive variables
from send_op and send back variables to recv_op.
)DOC");
    AddAttr<std::string>("endpoint",
                         "(string, default 127.0.0.1:6164)"
                         "IP address to listen on.")
        .SetDefault("127.0.0.1:6164")
        .AddCustomChecker([](const std::string &ip) { return !ip.empty(); });
    AddAttr<std::vector<std::string>>(
        "grad_to_block_id",
        "['param1@GRAD.block0:1', 'param2@GRAD.blockn:2'] "
        "a map from grad name to it's optimize block id")
        .SetDefault({});
    AddAttr<bool>("sync_mode", "if works at sync_mode or not").SetDefault(true);
    AddAttr<framework::BlockDesc *>(kOptimizeBlock,
                                    "BlockID to run on server side.");
    AddAttr<framework::BlockDesc *>(kPrefetchBlock,
                                    "prefetch block to run on server side.");
    AddAttr<int>("Fanin", "How many clients send to this server.")
        .SetDefault(1);
  }
};

}  // namespace operators
}  // namespace paddle

namespace ops = paddle::operators;

REGISTER_OPERATOR(listen_and_serv, ops::ListenAndServOp,
                  ops::ListenAndServOpMaker);<|MERGE_RESOLUTION|>--- conflicted
+++ resolved
@@ -254,9 +254,9 @@
   for (auto iter = grad_to_queue.begin(); iter != grad_to_queue.end(); iter++) {
     std::string grad_name = iter->first;
     fs.push_back(framework::Async([grad_name, &exit_flag, &executor,
-                                   &grad_to_queue, &grad_to_prepared_block]() {
+                                   &grad_to_queue, &grad_to_prepared_ctx]() {
       AsyncUpdateThread(exit_flag, grad_to_queue[grad_name], executor,
-                        grad_to_prepared_block[grad_name].get());
+                        grad_to_prepared_ctx[grad_name].get());
     }));
   }
 
@@ -269,17 +269,7 @@
       break;
     } else {
       VLOG(3) << "received grad: " << recv_var_name;
-<<<<<<< HEAD
       grad_to_queue[recv_var_name]->Push(v);
-=======
-      auto var = v.second->GetVar();
-      if (var == nullptr) {
-        LOG(ERROR) << "Can not find server side var: " << recv_var_name;
-        PADDLE_THROW("Can not find server side var");
-      }
-      AsyncExecuteBlock(executor, grad_to_prepared_ctx[recv_var_name].get(),
-                        v.second->GetMutableLocalScope());
->>>>>>> 6d934560
     }
 
     if (exit_flag) {
