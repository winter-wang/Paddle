--- conflicted
+++ resolved
@@ -62,7 +62,6 @@
     eptr = std::current_exception();
   }
 
-<<<<<<< HEAD
   std::vector<framework::LoDTensor> fetch_data;
   std::exception_ptr eptr;
   try {
@@ -70,8 +69,6 @@
   } catch (...) {
     eptr = std::current_exception();
   }
-=======
->>>>>>> 6ff7f238
   drop_scope_counter_ += 1;
   if (!fetch_tensors.empty() ||
       drop_scope_counter_ == strategy_.num_iteration_per_drop_scope_) {
@@ -86,10 +83,7 @@
       scope->DeleteScope(local_scope);
     }
   }
-<<<<<<< HEAD
 
-=======
->>>>>>> 6ff7f238
   if (eptr) {
     std::rethrow_exception(eptr);
   } else {
