--- conflicted
+++ resolved
@@ -21,11 +21,8 @@
 from ..initializer import force_init_on_cpu
 from .ops import logical_and, logical_not, logical_or
 import numpy
-<<<<<<< HEAD
+import warnings
 from functools import reduce
-=======
-import warnings
->>>>>>> f372f27e
 
 __all__ = [
     'While',
@@ -280,7 +277,7 @@
           avg_cost = fluid.layers.mean(x=cost)
 
     .. warning::
-    
+
        It will be soon deprecated, please use ParallelExecutor instead.
     """
 
@@ -823,21 +820,21 @@
 
 
 def lod_tensor_to_array(x, table):
-    """ 
+    """
     Convert a LoDTensor to a LoDTensorArray.
 
-    This function split a LoDTesnor to a LoDTensorArray according to its LoD 
-    information. LoDTensorArray is an alias of C++ std::vector<LoDTensor> in 
-    PaddlePaddle. The generated LoDTensorArray of this function can be further read 
-    or written by `read_from_array()` and `write_to_array()` operators. However, 
-    this function is generally an internal component of PaddlePaddle `DynamicRNN`. 
+    This function split a LoDTesnor to a LoDTensorArray according to its LoD
+    information. LoDTensorArray is an alias of C++ std::vector<LoDTensor> in
+    PaddlePaddle. The generated LoDTensorArray of this function can be further read
+    or written by `read_from_array()` and `write_to_array()` operators. However,
+    this function is generally an internal component of PaddlePaddle `DynamicRNN`.
     Users should not use it directly.
 
     Args:
         x (Variable|list): The LoDTensor to be converted to a LoDTensorArray.
         table (ParamAttr|list): The variable that stores the level of lod
                                 which is ordered by sequence length in
-                                descending order. It is generally generated 
+                                descending order. It is generally generated
                                 by `layers.lod_rank_table()` API.
 
     Returns:
@@ -1071,9 +1068,9 @@
         Given:
 
         array = [0.6, 0.1, 0.3, 0.1]
-        
+
         And:
-        
+
         i = 2
 
         Then:
@@ -1180,9 +1177,9 @@
 
 class ConditionalBlockGuard(BlockGuard):
     """
-    ConditionalBlockGuard is derived from BlockGuard. It is dedicated for 
-    holding a ConditionalBlock, and helping users entering and exiting the 
-    ConditionalBlock via Python's 'with' keyword. However, ConditionalBlockGuard 
+    ConditionalBlockGuard is derived from BlockGuard. It is dedicated for
+    holding a ConditionalBlock, and helping users entering and exiting the
+    ConditionalBlock via Python's 'with' keyword. However, ConditionalBlockGuard
     is generally an internal component of IfElse, users should not use it directly.
     """
 
@@ -1936,7 +1933,7 @@
 
     Args:
         x (Variable): The Variable to be tested.
-        cond (Variable|None): Output parameter. Returns the test result 
+        cond (Variable|None): Output parameter. Returns the test result
                               of given 'x'. Default: None
 
     Returns:
