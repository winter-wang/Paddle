/* Copyright (c) 2016 PaddlePaddle Authors. All Rights Reserve.

Licensed under the Apache License, Version 2.0 (the "License");
you may not use this file except in compliance with the License.
You may obtain a copy of the License at

    http://www.apache.org/licenses/LICENSE-2.0

Unless required by applicable law or agreed to in writing, software
distributed under the License is distributed on an "AS IS" BASIS,
WITHOUT WARRANTIES OR CONDITIONS OF ANY KIND, either express or implied.
See the License for the specific language governing permissions and
limitations under the License. */

#pragma once
#include "paddle/framework/op_registry.h"

namespace paddle {
namespace operators {

<<<<<<< HEAD
using Tensor = framework::Tensor;

static const float kCrossEntropyLogThreshold{1e-20};
=======
template <typename T>
T tolerable_value(T x) {
  static_assert(std::is_floating_point<T>::value,
                "tolerable_value works only on float, "
                "double and double double.");

  const T kApproInf = 1e20;

  if (x == INFINITY) {
    return kApproInf;
  }

  if (x == -INFINITY) {
    return -kApproInf;
  }

  return x;
}
>>>>>>> 8c2a0a76

template <typename Place, typename T>
class OnehotCrossEntropyOpKernel : public framework::OpKernel {
 public:
  void Compute(const framework::ExecutionContext& ctx) const override {
    auto X = ctx.Input<Tensor>("X");
    const T* Xdata = X->data<T>();
    const int* label_data = ctx.Input<Tensor>(1)->data<int>();
    auto Y = ctx.Output<Tensor>("Y");

    Y->mutable_data<T>(ctx.GetPlace());

    T* Ydata = Y->data<T>();

    int batch_size = X->dims()[0];
    int class_num = X->dims()[1];

    for (int i = 0; i < batch_size; ++i) {
      int index = i * class_num + label_data[i];
      Ydata[i] = -tolerable_value(std::log(Xdata[index]));
    }
  }
};

template <typename Place, typename T>
class OnehotCrossEntropyGradientOpKernel : public framework::OpKernel {
 public:
  void Compute(const framework::ExecutionContext& ctx) const override {
    auto X = ctx.Input<Tensor>("X");
    auto dX = ctx.Output<Tensor>(framework::GradVarName("X"));
    auto dY = ctx.Input<Tensor>(framework::GradVarName("Y"));
    auto label = ctx.Input<Tensor>("label");

    auto* dXdata = dX->template mutable_data<T>(ctx.GetPlace());
    auto* dYdata = dY->template data<T>();
    auto* Xdata = X->template data<T>();
    auto* label_data = label->data<int>();

    const int batch_size = X->dims()[0];
    const int class_num = X->dims()[1];

    for (int i = 0; i < batch_size; ++i) {
      int index = i * class_num + label_data[i];
      dXdata[index] = -tolerable_value(dYdata[i] / Xdata[index]);
    }
  }
};

}  // namespace operators
}  // namespace paddle<|MERGE_RESOLUTION|>--- conflicted
+++ resolved
@@ -18,11 +18,8 @@
 namespace paddle {
 namespace operators {
 
-<<<<<<< HEAD
 using Tensor = framework::Tensor;
 
-static const float kCrossEntropyLogThreshold{1e-20};
-=======
 template <typename T>
 T tolerable_value(T x) {
   static_assert(std::is_floating_point<T>::value,
@@ -41,7 +38,6 @@
 
   return x;
 }
->>>>>>> 8c2a0a76
 
 template <typename Place, typename T>
 class OnehotCrossEntropyOpKernel : public framework::OpKernel {
