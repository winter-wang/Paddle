--- conflicted
+++ resolved
@@ -206,12 +206,10 @@
 
 
 include(external/threadpool)
-<<<<<<< HEAD
-=======
+
 include(flags)              # set paddle compile flags
 include(cudnn)              # set cudnn libraries, must before configure
 include(configure)          # add paddle env configuration
->>>>>>> 6ba2b222
 
 if(WITH_GPU)
     include(cuda)
