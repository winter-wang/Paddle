--- conflicted
+++ resolved
@@ -145,8 +145,6 @@
   LoD lod_;
 };
 
-<<<<<<< HEAD
-=======
 /*
  * Expand the `source` to fit the LoD of `lod`. For example, a `source`
  * LoDTensor is
@@ -183,6 +181,5 @@
   return tensor;
 }
 
->>>>>>> b84e8226
 }  // namespace framework
 }  // namespace paddle